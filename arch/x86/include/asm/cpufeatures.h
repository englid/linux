--- conflicted
+++ resolved
@@ -314,11 +314,8 @@
 #define X86_FEATURE_AVX_VNNI		(12*32+ 4) /* AVX VNNI instructions */
 #define X86_FEATURE_AVX512_BF16		(12*32+ 5) /* AVX512 BFLOAT16 instructions */
 #define X86_FEATURE_CMPCCXADD           (12*32+ 7) /* "" CMPccXADD instructions */
-<<<<<<< HEAD
 #define X86_FEATURE_ARCH_PERFMON_EXT	(12*32+ 8) /* "" Intel Architectural PerfMon Extension */
-=======
 #define X86_FEATURE_LKGS		(12*32+18) /* "" Load "kernel" (userspace) GS */
->>>>>>> 79146957
 #define X86_FEATURE_AMX_FP16		(12*32+21) /* "" AMX fp16 Support */
 #define X86_FEATURE_AVX_IFMA            (12*32+23) /* "" Support for VPMADD52[H,L]UQ */
 
