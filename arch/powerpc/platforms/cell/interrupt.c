/*
 * Cell Internal Interrupt Controller
 *
 * Copyright (C) 2006 Benjamin Herrenschmidt (benh@kernel.crashing.org)
 *                    IBM, Corp.
 *
 * (C) Copyright IBM Deutschland Entwicklung GmbH 2005
 *
 * Author: Arnd Bergmann <arndb@de.ibm.com>
 *
 * This program is free software; you can redistribute it and/or modify
 * it under the terms of the GNU General Public License as published by
 * the Free Software Foundation; either version 2, or (at your option)
 * any later version.
 *
 * This program is distributed in the hope that it will be useful,
 * but WITHOUT ANY WARRANTY; without even the implied warranty of
 * MERCHANTABILITY or FITNESS FOR A PARTICULAR PURPOSE.  See the
 * GNU General Public License for more details.
 *
 * You should have received a copy of the GNU General Public License
 * along with this program; if not, write to the Free Software
 * Foundation, Inc., 675 Mass Ave, Cambridge, MA 02139, USA.
 *
 * TODO:
 * - Fix various assumptions related to HW CPU numbers vs. linux CPU numbers
 *   vs node numbers in the setup code
 * - Implement proper handling of maxcpus=1/2 (that is, routing of irqs from
 *   a non-active node to the active node)
 */

#include <linux/interrupt.h>
#include <linux/irq.h>
#include <linux/module.h>
#include <linux/percpu.h>
#include <linux/types.h>
#include <linux/ioport.h>
#include <linux/kernel_stat.h>

#include <asm/io.h>
#include <asm/pgtable.h>
#include <asm/prom.h>
#include <asm/ptrace.h>
#include <asm/machdep.h>
#include <asm/cell-regs.h>

#include "interrupt.h"

struct iic {
	struct cbe_iic_thread_regs __iomem *regs;
	u8 target_id;
	u8 eoi_stack[16];
	int eoi_ptr;
	struct device_node *node;
};

static DEFINE_PER_CPU(struct iic, cpu_iic);
#define IIC_NODE_COUNT	2
static struct irq_host *iic_host;

/* Convert between "pending" bits and hw irq number */
static irq_hw_number_t iic_pending_to_hwnum(struct cbe_iic_pending_bits bits)
{
	unsigned char unit = bits.source & 0xf;
	unsigned char node = bits.source >> 4;
	unsigned char class = bits.class & 3;

	/* Decode IPIs */
	if (bits.flags & CBE_IIC_IRQ_IPI)
		return IIC_IRQ_TYPE_IPI | (bits.prio >> 4);
	else
		return (node << IIC_IRQ_NODE_SHIFT) | (class << 4) | unit;
}

static void iic_mask(struct irq_data *d)
{
}

static void iic_unmask(struct irq_data *d)
{
}

static void iic_eoi(struct irq_data *d)
{
	struct iic *iic = &__get_cpu_var(cpu_iic);
	out_be64(&iic->regs->prio, iic->eoi_stack[--iic->eoi_ptr]);
	BUG_ON(iic->eoi_ptr < 0);
}

static struct irq_chip iic_chip = {
	.name = "CELL-IIC",
	.irq_mask = iic_mask,
	.irq_unmask = iic_unmask,
	.irq_eoi = iic_eoi,
};


static void iic_ioexc_eoi(struct irq_data *d)
{
}

static void iic_ioexc_cascade(unsigned int irq, struct irq_desc *desc)
{
	struct irq_chip *chip = irq_desc_get_chip(desc);
	struct cbe_iic_regs __iomem *node_iic =
		(void __iomem *)irq_desc_get_handler_data(desc);
	unsigned int base = (irq & 0xffffff00) | IIC_IRQ_TYPE_IOEXC;
	unsigned long bits, ack;
	int cascade;

	for (;;) {
		bits = in_be64(&node_iic->iic_is);
		if (bits == 0)
			break;
		/* pre-ack edge interrupts */
		ack = bits & IIC_ISR_EDGE_MASK;
		if (ack)
			out_be64(&node_iic->iic_is, ack);
		/* handle them */
		for (cascade = 63; cascade >= 0; cascade--)
			if (bits & (0x8000000000000000UL >> cascade)) {
				unsigned int cirq =
					irq_linear_revmap(iic_host,
							  base | cascade);
				if (cirq != NO_IRQ)
					generic_handle_irq(cirq);
			}
		/* post-ack level interrupts */
		ack = bits & ~IIC_ISR_EDGE_MASK;
		if (ack)
			out_be64(&node_iic->iic_is, ack);
	}
	chip->irq_eoi(&desc->irq_data);
}


static struct irq_chip iic_ioexc_chip = {
	.name = "CELL-IOEX",
	.irq_mask = iic_mask,
	.irq_unmask = iic_unmask,
	.irq_eoi = iic_ioexc_eoi,
};

/* Get an IRQ number from the pending state register of the IIC */
static unsigned int iic_get_irq(void)
{
	struct cbe_iic_pending_bits pending;
	struct iic *iic;
	unsigned int virq;

	iic = &__get_cpu_var(cpu_iic);
	*(unsigned long *) &pending =
		in_be64((u64 __iomem *) &iic->regs->pending_destr);
	if (!(pending.flags & CBE_IIC_IRQ_VALID))
		return NO_IRQ;
	virq = irq_linear_revmap(iic_host, iic_pending_to_hwnum(pending));
	if (virq == NO_IRQ)
		return NO_IRQ;
	iic->eoi_stack[++iic->eoi_ptr] = pending.prio;
	BUG_ON(iic->eoi_ptr > 15);
	return virq;
}

void iic_setup_cpu(void)
{
	out_be64(&__get_cpu_var(cpu_iic).regs->prio, 0xff);
}

u8 iic_get_target_id(int cpu)
{
	return per_cpu(cpu_iic, cpu).target_id;
}

EXPORT_SYMBOL_GPL(iic_get_target_id);

#ifdef CONFIG_SMP

/* Use the highest interrupt priorities for IPI */
static inline int iic_ipi_to_irq(int ipi)
{
	return IIC_IRQ_TYPE_IPI + 0xf - ipi;
}

void iic_cause_IPI(int cpu, int mesg)
{
	out_be64(&per_cpu(cpu_iic, cpu).regs->generate, (0xf - mesg) << 4);
}

struct irq_host *iic_get_irq_host(int node)
{
	return iic_host;
}
EXPORT_SYMBOL_GPL(iic_get_irq_host);

static irqreturn_t iic_ipi_action(int irq, void *dev_id)
{
	int ipi = (int)(long)dev_id;

	smp_message_recv(ipi);

	return IRQ_HANDLED;
}
static void iic_request_ipi(int ipi, const char *name)
{
	int virq;

	virq = irq_create_mapping(iic_host, iic_ipi_to_irq(ipi));
	if (virq == NO_IRQ) {
		printk(KERN_ERR
		       "iic: failed to map IPI %s\n", name);
		return;
	}
	if (request_irq(virq, iic_ipi_action, IRQF_DISABLED, name,
			(void *)(long)ipi))
		printk(KERN_ERR
		       "iic: failed to request IPI %s\n", name);
}

void iic_request_IPIs(void)
{
	iic_request_ipi(PPC_MSG_CALL_FUNCTION, "IPI-call");
	iic_request_ipi(PPC_MSG_RESCHEDULE, "IPI-resched");
	iic_request_ipi(PPC_MSG_CALL_FUNC_SINGLE, "IPI-call-single");
#ifdef CONFIG_DEBUGGER
	iic_request_ipi(PPC_MSG_DEBUGGER_BREAK, "IPI-debug");
#endif /* CONFIG_DEBUGGER */
}

#endif /* CONFIG_SMP */


static int iic_host_match(struct irq_host *h, struct device_node *node)
{
	return of_device_is_compatible(node,
				    "IBM,CBEA-Internal-Interrupt-Controller");
}

static int iic_host_map(struct irq_host *h, unsigned int virq,
			irq_hw_number_t hw)
{
	switch (hw & IIC_IRQ_TYPE_MASK) {
	case IIC_IRQ_TYPE_IPI:
		irq_set_chip_and_handler(virq, &iic_chip, handle_percpu_irq);
		break;
	case IIC_IRQ_TYPE_IOEXC:
		irq_set_chip_and_handler(virq, &iic_ioexc_chip,
					 handle_edge_eoi_irq);
		break;
	default:
<<<<<<< HEAD
		set_irq_chip_and_handler(virq, &iic_chip, handle_edge_eoi_irq);
=======
		irq_set_chip_and_handler(virq, &iic_chip, handle_edge_eoi_irq);
>>>>>>> 5d2cd909
	}
	return 0;
}

static int iic_host_xlate(struct irq_host *h, struct device_node *ct,
			   const u32 *intspec, unsigned int intsize,
			   irq_hw_number_t *out_hwirq, unsigned int *out_flags)

{
	unsigned int node, ext, unit, class;
	const u32 *val;

	if (!of_device_is_compatible(ct,
				     "IBM,CBEA-Internal-Interrupt-Controller"))
		return -ENODEV;
	if (intsize != 1)
		return -ENODEV;
	val = of_get_property(ct, "#interrupt-cells", NULL);
	if (val == NULL || *val != 1)
		return -ENODEV;

	node = intspec[0] >> 24;
	ext = (intspec[0] >> 16) & 0xff;
	class = (intspec[0] >> 8) & 0xff;
	unit = intspec[0] & 0xff;

	/* Check if node is in supported range */
	if (node > 1)
		return -EINVAL;

	/* Build up interrupt number, special case for IO exceptions */
	*out_hwirq = (node << IIC_IRQ_NODE_SHIFT);
	if (unit == IIC_UNIT_IIC && class == 1)
		*out_hwirq |= IIC_IRQ_TYPE_IOEXC | ext;
	else
		*out_hwirq |= IIC_IRQ_TYPE_NORMAL |
			(class << IIC_IRQ_CLASS_SHIFT) | unit;

	/* Dummy flags, ignored by iic code */
	*out_flags = IRQ_TYPE_EDGE_RISING;

	return 0;
}

static struct irq_host_ops iic_host_ops = {
	.match = iic_host_match,
	.map = iic_host_map,
	.xlate = iic_host_xlate,
};

static void __init init_one_iic(unsigned int hw_cpu, unsigned long addr,
				struct device_node *node)
{
	/* XXX FIXME: should locate the linux CPU number from the HW cpu
	 * number properly. We are lucky for now
	 */
	struct iic *iic = &per_cpu(cpu_iic, hw_cpu);

	iic->regs = ioremap(addr, sizeof(struct cbe_iic_thread_regs));
	BUG_ON(iic->regs == NULL);

	iic->target_id = ((hw_cpu & 2) << 3) | ((hw_cpu & 1) ? 0xf : 0xe);
	iic->eoi_stack[0] = 0xff;
	iic->node = of_node_get(node);
	out_be64(&iic->regs->prio, 0);

	printk(KERN_INFO "IIC for CPU %d target id 0x%x : %s\n",
	       hw_cpu, iic->target_id, node->full_name);
}

static int __init setup_iic(void)
{
	struct device_node *dn;
	struct resource r0, r1;
	unsigned int node, cascade, found = 0;
	struct cbe_iic_regs __iomem *node_iic;
	const u32 *np;

	for (dn = NULL;
	     (dn = of_find_node_by_name(dn,"interrupt-controller")) != NULL;) {
		if (!of_device_is_compatible(dn,
				     "IBM,CBEA-Internal-Interrupt-Controller"))
			continue;
		np = of_get_property(dn, "ibm,interrupt-server-ranges", NULL);
		if (np == NULL) {
			printk(KERN_WARNING "IIC: CPU association not found\n");
			of_node_put(dn);
			return -ENODEV;
		}
		if (of_address_to_resource(dn, 0, &r0) ||
		    of_address_to_resource(dn, 1, &r1)) {
			printk(KERN_WARNING "IIC: Can't resolve addresses\n");
			of_node_put(dn);
			return -ENODEV;
		}
		found++;
		init_one_iic(np[0], r0.start, dn);
		init_one_iic(np[1], r1.start, dn);

		/* Setup cascade for IO exceptions. XXX cleanup tricks to get
		 * node vs CPU etc...
		 * Note that we configure the IIC_IRR here with a hard coded
		 * priority of 1. We might want to improve that later.
		 */
		node = np[0] >> 1;
		node_iic = cbe_get_cpu_iic_regs(np[0]);
		cascade = node << IIC_IRQ_NODE_SHIFT;
		cascade |= 1 << IIC_IRQ_CLASS_SHIFT;
		cascade |= IIC_UNIT_IIC;
		cascade = irq_create_mapping(iic_host, cascade);
		if (cascade == NO_IRQ)
			continue;
		/*
		 * irq_data is a generic pointer that gets passed back
		 * to us later, so the forced cast is fine.
		 */
		irq_set_handler_data(cascade, (void __force *)node_iic);
		irq_set_chained_handler(cascade, iic_ioexc_cascade);
		out_be64(&node_iic->iic_ir,
			 (1 << 12)		/* priority */ |
			 (node << 4)		/* dest node */ |
			 IIC_UNIT_THREAD_0	/* route them to thread 0 */);
		/* Flush pending (make sure it triggers if there is
		 * anything pending
		 */
		out_be64(&node_iic->iic_is, 0xfffffffffffffffful);
	}

	if (found)
		return 0;
	else
		return -ENODEV;
}

void __init iic_init_IRQ(void)
{
	/* Setup an irq host data structure */
	iic_host = irq_alloc_host(NULL, IRQ_HOST_MAP_LINEAR, IIC_SOURCE_COUNT,
				  &iic_host_ops, IIC_IRQ_INVALID);
	BUG_ON(iic_host == NULL);
	irq_set_default_host(iic_host);

	/* Discover and initialize iics */
	if (setup_iic() < 0)
		panic("IIC: Failed to initialize !\n");

	/* Set master interrupt handling function */
	ppc_md.get_irq = iic_get_irq;

	/* Enable on current CPU */
	iic_setup_cpu();
}

void iic_set_interrupt_routing(int cpu, int thread, int priority)
{
	struct cbe_iic_regs __iomem *iic_regs = cbe_get_cpu_iic_regs(cpu);
	u64 iic_ir = 0;
	int node = cpu >> 1;

	/* Set which node and thread will handle the next interrupt */
	iic_ir |= CBE_IIC_IR_PRIO(priority) |
		  CBE_IIC_IR_DEST_NODE(node);
	if (thread == 0)
		iic_ir |= CBE_IIC_IR_DEST_UNIT(CBE_IIC_IR_PT_0);
	else
		iic_ir |= CBE_IIC_IR_DEST_UNIT(CBE_IIC_IR_PT_1);
	out_be64(&iic_regs->iic_ir, iic_ir);
}<|MERGE_RESOLUTION|>--- conflicted
+++ resolved
@@ -247,11 +247,7 @@
 					 handle_edge_eoi_irq);
 		break;
 	default:
-<<<<<<< HEAD
-		set_irq_chip_and_handler(virq, &iic_chip, handle_edge_eoi_irq);
-=======
 		irq_set_chip_and_handler(virq, &iic_chip, handle_edge_eoi_irq);
->>>>>>> 5d2cd909
 	}
 	return 0;
 }
