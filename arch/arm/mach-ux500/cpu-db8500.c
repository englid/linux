/*
 * Copyright (C) 2008-2009 ST-Ericsson SA
 *
 * Author: Srinidhi KASAGAR <srinidhi.kasagar@stericsson.com>
 *
 * This program is free software; you can redistribute it and/or modify
 * it under the terms of the GNU General Public License version 2, as
 * published by the Free Software Foundation.
 *
 */
#include <linux/types.h>
#include <linux/init.h>
#include <linux/device.h>
#include <linux/amba/bus.h>
#include <linux/interrupt.h>
#include <linux/irq.h>
#include <linux/platform_device.h>
#include <linux/io.h>
#include <linux/mfd/abx500/ab8500.h>
#include <linux/mfd/dbx500-prcmu.h>
#include <linux/of.h>
#include <linux/of_platform.h>
#include <linux/regulator/machine.h>
#include <linux/platform_data/pinctrl-nomadik.h>
#include <linux/random.h>

#include <asm/pmu.h>
#include <asm/mach/map.h>
#include <asm/mach/arch.h>

#include <mach/hardware.h>
#include <mach/setup.h>
#include <mach/devices.h>
#include <mach/db8500-regs.h>
#include <mach/irqs.h>

#include "devices-db8500.h"
#include "ste-dma40-db8500.h"
#include "board-mop500.h"

/* minimum static i/o mapping required to boot U8500 platforms */
static struct map_desc u8500_uart_io_desc[] __initdata = {
	__IO_DEV_DESC(U8500_UART0_BASE, SZ_4K),
	__IO_DEV_DESC(U8500_UART2_BASE, SZ_4K),
};
/*  U8500 and U9540 common io_desc */
static struct map_desc u8500_common_io_desc[] __initdata = {
	/* SCU base also covers GIC CPU BASE and TWD with its 4K page */
	__IO_DEV_DESC(U8500_SCU_BASE, SZ_4K),
	__IO_DEV_DESC(U8500_GIC_DIST_BASE, SZ_4K),
	__IO_DEV_DESC(U8500_L2CC_BASE, SZ_4K),
	__IO_DEV_DESC(U8500_MTU0_BASE, SZ_4K),
	__IO_DEV_DESC(U8500_BACKUPRAM0_BASE, SZ_8K),

	__IO_DEV_DESC(U8500_CLKRST1_BASE, SZ_4K),
	__IO_DEV_DESC(U8500_CLKRST2_BASE, SZ_4K),
	__IO_DEV_DESC(U8500_CLKRST3_BASE, SZ_4K),
	__IO_DEV_DESC(U8500_CLKRST5_BASE, SZ_4K),
	__IO_DEV_DESC(U8500_CLKRST6_BASE, SZ_4K),

	__IO_DEV_DESC(U8500_GPIO0_BASE, SZ_4K),
	__IO_DEV_DESC(U8500_GPIO1_BASE, SZ_4K),
	__IO_DEV_DESC(U8500_GPIO2_BASE, SZ_4K),
	__IO_DEV_DESC(U8500_GPIO3_BASE, SZ_4K),
};

/* U8500 IO map specific description */
static struct map_desc u8500_io_desc[] __initdata = {
	__IO_DEV_DESC(U8500_PRCMU_BASE, SZ_4K),
	__IO_DEV_DESC(U8500_PRCMU_TCDM_BASE, SZ_4K),

};

/* U9540 IO map specific description */
static struct map_desc u9540_io_desc[] __initdata = {
	__IO_DEV_DESC(U8500_PRCMU_BASE, SZ_4K + SZ_8K),
	__IO_DEV_DESC(U8500_PRCMU_TCDM_BASE, SZ_4K + SZ_8K),
};

void __init u8500_map_io(void)
{
	/*
	 * Map the UARTs early so that the DEBUG_LL stuff continues to work.
	 */
	iotable_init(u8500_uart_io_desc, ARRAY_SIZE(u8500_uart_io_desc));

	ux500_map_io();

	iotable_init(u8500_common_io_desc, ARRAY_SIZE(u8500_common_io_desc));

	if (cpu_is_ux540_family())
		iotable_init(u9540_io_desc, ARRAY_SIZE(u9540_io_desc));
	else
		iotable_init(u8500_io_desc, ARRAY_SIZE(u8500_io_desc));

	_PRCMU_BASE = __io_address(U8500_PRCMU_BASE);
}

static struct resource db8500_pmu_resources[] = {
	[0] = {
		.start		= IRQ_DB8500_PMU,
		.end		= IRQ_DB8500_PMU,
		.flags		= IORESOURCE_IRQ,
	},
};

/*
 * The PMU IRQ lines of two cores are wired together into a single interrupt.
 * Bounce the interrupt to the other core if it's not ours.
 */
static irqreturn_t db8500_pmu_handler(int irq, void *dev, irq_handler_t handler)
{
	irqreturn_t ret = handler(irq, dev);
	int other = !smp_processor_id();

	if (ret == IRQ_NONE && cpu_online(other))
		irq_set_affinity(irq, cpumask_of(other));

	/*
	 * We should be able to get away with the amount of IRQ_NONEs we give,
	 * while still having the spurious IRQ detection code kick in if the
	 * interrupt really starts hitting spuriously.
	 */
	return ret;
}

struct arm_pmu_platdata db8500_pmu_platdata = {
	.handle_irq		= db8500_pmu_handler,
};

static struct platform_device db8500_pmu_device = {
	.name			= "arm-pmu",
	.id			= -1,
	.num_resources		= ARRAY_SIZE(db8500_pmu_resources),
	.resource		= db8500_pmu_resources,
	.dev.platform_data	= &db8500_pmu_platdata,
};

static struct platform_device db8500_prcmu_device = {
	.name			= "db8500-prcmu",
};

static struct platform_device *platform_devs[] __initdata = {
	&u8500_dma40_device,
	&db8500_pmu_device,
	&db8500_prcmu_device,
};

static resource_size_t __initdata db8500_gpio_base[] = {
	U8500_GPIOBANK0_BASE,
	U8500_GPIOBANK1_BASE,
	U8500_GPIOBANK2_BASE,
	U8500_GPIOBANK3_BASE,
	U8500_GPIOBANK4_BASE,
	U8500_GPIOBANK5_BASE,
	U8500_GPIOBANK6_BASE,
	U8500_GPIOBANK7_BASE,
	U8500_GPIOBANK8_BASE,
};

static void __init db8500_add_gpios(struct device *parent)
{
	struct nmk_gpio_platform_data pdata = {
		.supports_sleepmode = true,
	};

	dbx500_add_gpios(parent, ARRAY_AND_SIZE(db8500_gpio_base),
			 IRQ_DB8500_GPIO0, &pdata);
	dbx500_add_pinctrl(parent, "pinctrl-db8500", U8500_PRCMU_BASE);
}

static int usb_db8500_rx_dma_cfg[] = {
	DB8500_DMA_DEV38_USB_OTG_IEP_1_9,
	DB8500_DMA_DEV37_USB_OTG_IEP_2_10,
	DB8500_DMA_DEV36_USB_OTG_IEP_3_11,
	DB8500_DMA_DEV19_USB_OTG_IEP_4_12,
	DB8500_DMA_DEV18_USB_OTG_IEP_5_13,
	DB8500_DMA_DEV17_USB_OTG_IEP_6_14,
	DB8500_DMA_DEV16_USB_OTG_IEP_7_15,
	DB8500_DMA_DEV39_USB_OTG_IEP_8
};

static int usb_db8500_tx_dma_cfg[] = {
	DB8500_DMA_DEV38_USB_OTG_OEP_1_9,
	DB8500_DMA_DEV37_USB_OTG_OEP_2_10,
	DB8500_DMA_DEV36_USB_OTG_OEP_3_11,
	DB8500_DMA_DEV19_USB_OTG_OEP_4_12,
	DB8500_DMA_DEV18_USB_OTG_OEP_5_13,
	DB8500_DMA_DEV17_USB_OTG_OEP_6_14,
	DB8500_DMA_DEV16_USB_OTG_OEP_7_15,
	DB8500_DMA_DEV39_USB_OTG_OEP_8
};

static const char *db8500_read_soc_id(void)
{
	void __iomem *uid = __io_address(U8500_BB_UID_BASE);

	/* Throw these device-specific numbers into the entropy pool */
	add_device_randomness(uid, 0x14);
	return kasprintf(GFP_KERNEL, "%08x%08x%08x%08x%08x",
			 readl((u32 *)uid+1),
			 readl((u32 *)uid+1), readl((u32 *)uid+2),
			 readl((u32 *)uid+3), readl((u32 *)uid+4));
}

static struct device * __init db8500_soc_device_init(void)
{
	const char *soc_id = db8500_read_soc_id();

	return ux500_soc_device_init(soc_id);
}

/*
 * This function is called from the board init
 */
struct device * __init u8500_init_devices(struct ab8500_platform_data *ab8500)
{
	struct device *parent;
	int i;

	parent = db8500_soc_device_init();

	db8500_add_rtc(parent);
	db8500_add_gpios(parent);
	db8500_add_usb(parent, usb_db8500_rx_dma_cfg, usb_db8500_tx_dma_cfg);

	for (i = 0; i < ARRAY_SIZE(platform_devs); i++)
		platform_devs[i]->dev.parent = parent;

	db8500_prcmu_device.dev.platform_data = ab8500;

	platform_add_devices(platform_devs, ARRAY_SIZE(platform_devs));

	return parent;
}

#ifdef CONFIG_MACH_UX500_DT

/* TODO: Once all pieces are DT:ed, remove completely. */
static struct device * __init u8500_of_init_devices(void)
{
	struct device *parent = db8500_soc_device_init();

	db8500_add_usb(parent, usb_db8500_rx_dma_cfg, usb_db8500_tx_dma_cfg);

	u8500_dma40_device.dev.parent = parent;

	/*
	 * Devices to be DT:ed:
	 *   u8500_dma40_device  = todo
	 *   db8500_pmu_device   = done
	 *   db8500_prcmu_device = done
	 */
	platform_device_register(&u8500_dma40_device);

	return parent;
}

static struct of_dev_auxdata u8500_auxdata_lookup[] __initdata = {
	/* Requires call-back bindings. */
	OF_DEV_AUXDATA("arm,cortex-a9-pmu", 0, "arm-pmu", &db8500_pmu_platdata),
	/* Requires DMA bindings. */
	OF_DEV_AUXDATA("arm,pl011", 0x80120000, "uart0", &uart0_plat),
	OF_DEV_AUXDATA("arm,pl011", 0x80121000, "uart1", &uart1_plat),
	OF_DEV_AUXDATA("arm,pl011", 0x80007000, "uart2", &uart2_plat),
	OF_DEV_AUXDATA("arm,pl022", 0x80002000, "ssp0",  &ssp0_plat),
	OF_DEV_AUXDATA("arm,pl18x", 0x80126000, "sdi0",  &mop500_sdi0_data),
	OF_DEV_AUXDATA("arm,pl18x", 0x80118000, "sdi1",  &mop500_sdi1_data),
	OF_DEV_AUXDATA("arm,pl18x", 0x80005000, "sdi2",  &mop500_sdi2_data),
	OF_DEV_AUXDATA("arm,pl18x", 0x80114000, "sdi4",  &mop500_sdi4_data),
	/* Requires clock name bindings. */
	OF_DEV_AUXDATA("st,nomadik-gpio", 0x8012e000, "gpio.0", NULL),
	OF_DEV_AUXDATA("st,nomadik-gpio", 0x8012e080, "gpio.1", NULL),
	OF_DEV_AUXDATA("st,nomadik-gpio", 0x8000e000, "gpio.2", NULL),
	OF_DEV_AUXDATA("st,nomadik-gpio", 0x8000e080, "gpio.3", NULL),
	OF_DEV_AUXDATA("st,nomadik-gpio", 0x8000e100, "gpio.4", NULL),
	OF_DEV_AUXDATA("st,nomadik-gpio", 0x8000e180, "gpio.5", NULL),
	OF_DEV_AUXDATA("st,nomadik-gpio", 0x8011e000, "gpio.6", NULL),
	OF_DEV_AUXDATA("st,nomadik-gpio", 0x8011e080, "gpio.7", NULL),
	OF_DEV_AUXDATA("st,nomadik-gpio", 0xa03fe000, "gpio.8", NULL),
	OF_DEV_AUXDATA("st,nomadik-i2c", 0x80004000, "nmk-i2c.0", NULL),
	OF_DEV_AUXDATA("st,nomadik-i2c", 0x80122000, "nmk-i2c.1", NULL),
	OF_DEV_AUXDATA("st,nomadik-i2c", 0x80128000, "nmk-i2c.2", NULL),
	OF_DEV_AUXDATA("st,nomadik-i2c", 0x80110000, "nmk-i2c.3", NULL),
	OF_DEV_AUXDATA("st,nomadik-i2c", 0x8012a000, "nmk-i2c.4", NULL),
	/* Requires device name bindings. */
	OF_DEV_AUXDATA("stericsson,nmk_pinctrl", U8500_PRCMU_BASE,
		"pinctrl-db8500", NULL),
	/* Requires clock name and DMA bindings. */
	OF_DEV_AUXDATA("stericsson,ux500-msp-i2s", 0x80123000,
		"ux500-msp-i2s.0", &msp0_platform_data),
	OF_DEV_AUXDATA("stericsson,ux500-msp-i2s", 0x80124000,
		"ux500-msp-i2s.1", &msp1_platform_data),
	OF_DEV_AUXDATA("stericsson,ux500-msp-i2s", 0x80117000,
		"ux500-msp-i2s.2", &msp2_platform_data),
	OF_DEV_AUXDATA("stericsson,ux500-msp-i2s", 0x80125000,
		"ux500-msp-i2s.3", &msp3_platform_data),
	{},
};

static const struct of_device_id u8500_local_bus_nodes[] = {
	/* only create devices below soc node */
	{ .compatible = "stericsson,db8500", },
	{ .compatible = "stericsson,db8500-prcmu", },
	{ .compatible = "simple-bus"},
	{ },
};

static void __init u8500_init_machine(void)
{
	struct device *parent = NULL;

	/* Pinmaps must be in place before devices register */
	if (of_machine_is_compatible("st-ericsson,mop500"))
		mop500_pinmaps_init();
	else if (of_machine_is_compatible("calaosystems,snowball-a9500"))
		snowball_pinmaps_init();
	else if (of_machine_is_compatible("st-ericsson,hrefv60+"))
		hrefv60_pinmaps_init();
	else if (of_machine_is_compatible("st-ericsson,ccu9540")) {}
		/* TODO: Add pinmaps for ccu9540 board. */

	/* TODO: Export SoC, USB, cpu-freq and DMA40 */
	parent = u8500_of_init_devices();

	/* automatically probe child nodes of db8500 device */
	of_platform_populate(NULL, u8500_local_bus_nodes, u8500_auxdata_lookup, parent);
}

static const char * stericsson_dt_platform_compat[] = {
	"st-ericsson,u8500",
	"st-ericsson,u8540",
	"st-ericsson,u9500",
	"st-ericsson,u9540",
	NULL,
};

DT_MACHINE_START(U8500_DT, "ST-Ericsson Ux5x0 platform (Device Tree Support)")
	.smp            = smp_ops(ux500_smp_ops),
	.map_io		= u8500_map_io,
	.init_irq	= ux500_init_irq,
	/* we re-use nomadik timer here */
<<<<<<< HEAD
	.timer		= &ux500_timer,
=======
	.init_time	= ux500_timer_init,
	.handle_irq	= gic_handle_irq,
>>>>>>> 90cf214d
	.init_machine	= u8500_init_machine,
	.init_late	= NULL,
	.dt_compat      = stericsson_dt_platform_compat,
MACHINE_END

#endif<|MERGE_RESOLUTION|>--- conflicted
+++ resolved
@@ -340,12 +340,7 @@
 	.map_io		= u8500_map_io,
 	.init_irq	= ux500_init_irq,
 	/* we re-use nomadik timer here */
-<<<<<<< HEAD
-	.timer		= &ux500_timer,
-=======
 	.init_time	= ux500_timer_init,
-	.handle_irq	= gic_handle_irq,
->>>>>>> 90cf214d
 	.init_machine	= u8500_init_machine,
 	.init_late	= NULL,
 	.dt_compat      = stericsson_dt_platform_compat,
