--- conflicted
+++ resolved
@@ -424,11 +424,7 @@
 	.init_irq	= exynos4_init_irq,
 	.map_io		= smdkv310_map_io,
 	.init_machine	= smdkv310_machine_init,
-<<<<<<< HEAD
-	.init_time	= mct_init,
-=======
 	.init_time	= exynos_init_time,
->>>>>>> da821eb7
 	.reserve	= &smdkv310_reserve,
 	.restart	= exynos4_restart,
 MACHINE_END
@@ -441,11 +437,7 @@
 	.map_io		= smdkv310_map_io,
 	.init_machine	= smdkv310_machine_init,
 	.init_late	= exynos_init_late,
-<<<<<<< HEAD
-	.init_time	= mct_init,
-=======
 	.init_time	= exynos_init_time,
->>>>>>> da821eb7
 	.reserve	= &smdkv310_reserve,
 	.restart	= exynos4_restart,
 MACHINE_END