/*
 *  linux/drivers/video/fb_defio.c
 *
 *  Copyright (C) 2006 Jaya Kumar
 *
 * This file is subject to the terms and conditions of the GNU General Public
 * License. See the file COPYING in the main directory of this archive
 * for more details.
 */

#include <linux/module.h>
#include <linux/kernel.h>
#include <linux/errno.h>
#include <linux/string.h>
#include <linux/mm.h>
#include <linux/vmalloc.h>
#include <linux/delay.h>
#include <linux/interrupt.h>
#include <linux/fb.h>
#include <linux/list.h>

/* to support deferred IO */
#include <linux/rmap.h>
#include <linux/pagemap.h>

static struct page *fb_deferred_io_page(struct fb_info *info, unsigned long offs)
{
	void *screen_base = (void __force *) info->screen_base;
	struct page *page;

	if (is_vmalloc_addr(screen_base + offs))
		page = vmalloc_to_page(screen_base + offs);
	else
		page = pfn_to_page((info->fix.smem_start + offs) >> PAGE_SHIFT);

	return page;
}

static struct fb_deferred_io_pageref *fb_deferred_io_pageref_get(struct fb_info *info,
								 unsigned long offset,
								 struct page *page)
{
	struct fb_deferred_io *fbdefio = info->fbdefio;
	struct list_head *pos = &fbdefio->pagereflist;
	unsigned long pgoff = offset >> PAGE_SHIFT;
	struct fb_deferred_io_pageref *pageref, *cur;

	if (WARN_ON_ONCE(pgoff >= info->npagerefs))
		return NULL; /* incorrect allocation size */

	/* 1:1 mapping between pageref and page offset */
	pageref = &info->pagerefs[pgoff];

	/*
	 * This check is to catch the case where a new process could start
	 * writing to the same page through a new PTE. This new access
	 * can cause a call to .page_mkwrite even if the original process'
	 * PTE is marked writable.
	 */
	if (!list_empty(&pageref->list))
		goto pageref_already_added;

	pageref->page = page;
	pageref->offset = pgoff << PAGE_SHIFT;

	if (unlikely(fbdefio->sort_pagereflist)) {
		/*
		 * We loop through the list of pagerefs before adding in
		 * order to keep the pagerefs sorted. This has significant
		 * overhead of O(n^2) with n being the number of written
		 * pages. If possible, drivers should try to work with
		 * unsorted page lists instead.
		 */
		list_for_each_entry(cur, &fbdefio->pagereflist, list) {
			if (cur->offset > pageref->offset)
				break;
		}
		pos = &cur->list;
	}

	list_add_tail(&pageref->list, pos);

pageref_already_added:
	return pageref;
}

static void fb_deferred_io_pageref_put(struct fb_deferred_io_pageref *pageref,
				       struct fb_info *info)
{
	list_del_init(&pageref->list);
}

/* this is to find and return the vmalloc-ed fb pages */
static vm_fault_t fb_deferred_io_fault(struct vm_fault *vmf)
{
	unsigned long offset;
	struct page *page;
	struct fb_info *info = vmf->vma->vm_private_data;

	offset = vmf->pgoff << PAGE_SHIFT;
	if (offset >= info->fix.smem_len)
		return VM_FAULT_SIGBUS;

	page = fb_deferred_io_page(info, offset);
	if (!page)
		return VM_FAULT_SIGBUS;

	get_page(page);

	if (vmf->vma->vm_file)
		page->mapping = vmf->vma->vm_file->f_mapping;
	else
		printk(KERN_ERR "no mapping available\n");

	BUG_ON(!page->mapping);
<<<<<<< HEAD
	INIT_LIST_HEAD(&page->lru);
	page->index = vmf->pgoff;
=======
	page->index = vmf->pgoff; /* for page_mkclean() */
>>>>>>> 88084a3d

	vmf->page = page;
	return 0;
}

int fb_deferred_io_fsync(struct file *file, loff_t start, loff_t end, int datasync)
{
	struct fb_info *info = file->private_data;
	struct inode *inode = file_inode(file);
	int err = file_write_and_wait_range(file, start, end);
	if (err)
		return err;

	/* Skip if deferred io is compiled-in but disabled on this fbdev */
	if (!info->fbdefio)
		return 0;

	inode_lock(inode);
	/* Kill off the delayed work */
	cancel_delayed_work_sync(&info->deferred_work);

	/* Run it immediately */
	schedule_delayed_work(&info->deferred_work, 0);
	inode_unlock(inode);

	return 0;
}
EXPORT_SYMBOL_GPL(fb_deferred_io_fsync);

/*
 * Adds a page to the dirty list. Call this from struct
 * vm_operations_struct.page_mkwrite.
 */
static vm_fault_t fb_deferred_io_track_page(struct fb_info *info, unsigned long offset,
					    struct page *page)
{
	struct fb_deferred_io *fbdefio = info->fbdefio;
<<<<<<< HEAD
	struct list_head *pos = &fbdefio->pagelist;

	/* this is a callback we get when userspace first tries to
	write to the page. we schedule a workqueue. that workqueue
	will eventually mkclean the touched pages and execute the
	deferred framebuffer IO. then if userspace touches a page
	again, we repeat the same scheme */

	file_update_time(vmf->vma->vm_file);
=======
	struct fb_deferred_io_pageref *pageref;
	vm_fault_t ret;
>>>>>>> 88084a3d

	/* protect against the workqueue changing the page list */
	mutex_lock(&fbdefio->lock);

	/* first write in this cycle, notify the driver */
	if (fbdefio->first_io && list_empty(&fbdefio->pagereflist))
		fbdefio->first_io(info);

	pageref = fb_deferred_io_pageref_get(info, offset, page);
	if (WARN_ON_ONCE(!pageref)) {
		ret = VM_FAULT_OOM;
		goto err_mutex_unlock;
	}

	/*
	 * We want the page to remain locked from ->page_mkwrite until
	 * the PTE is marked dirty to avoid page_mkclean() being called
	 * before the PTE is updated, which would leave the page ignored
	 * by defio.
	 * Do this by locking the page here and informing the caller
	 * about it with VM_FAULT_LOCKED.
	 */
<<<<<<< HEAD
	lock_page(page);

	/*
	 * This check is to catch the case where a new process could start
	 * writing to the same page through a new PTE. This new access
	 * can cause a call to .page_mkwrite even if the original process'
	 * PTE is marked writable.
	 *
	 * TODO: The lru field is owned by the page cache; hence the name.
	 *       We dequeue in fb_deferred_io_work() after flushing the
	 *       page's content into video memory. Instead of lru, fbdefio
	 *       should have it's own field.
	 */
	if (!list_empty(&page->lru))
		goto page_already_added;

	if (unlikely(fbdefio->sort_pagelist)) {
		/*
		 * We loop through the pagelist before adding in order to
		 * keep the pagelist sorted. This has significant overhead
		 * of O(n^2) with n being the number of written pages. If
		 * possible, drivers should try to work with unsorted page
		 * lists instead.
		 */
		struct page *cur;

		list_for_each_entry(cur, &fbdefio->pagelist, lru) {
			if (cur->index > page->index)
				break;
		}
		pos = &cur->lru;
	}

	list_add_tail(&page->lru, pos);
=======
	lock_page(pageref->page);
>>>>>>> 88084a3d

	mutex_unlock(&fbdefio->lock);

	/* come back after delay to process the deferred IO */
	schedule_delayed_work(&info->deferred_work, fbdefio->delay);
	return VM_FAULT_LOCKED;

err_mutex_unlock:
	mutex_unlock(&fbdefio->lock);
	return ret;
}

/*
 * fb_deferred_io_page_mkwrite - Mark a page as written for deferred I/O
 * @fb_info: The fbdev info structure
 * @vmf: The VM fault
 *
 * This is a callback we get when userspace first tries to
 * write to the page. We schedule a workqueue. That workqueue
 * will eventually mkclean the touched pages and execute the
 * deferred framebuffer IO. Then if userspace touches a page
 * again, we repeat the same scheme.
 *
 * Returns:
 * VM_FAULT_LOCKED on success, or a VM_FAULT error otherwise.
 */
static vm_fault_t fb_deferred_io_page_mkwrite(struct fb_info *info, struct vm_fault *vmf)
{
	unsigned long offset = vmf->address - vmf->vma->vm_start;
	struct page *page = vmf->page;

	file_update_time(vmf->vma->vm_file);

	return fb_deferred_io_track_page(info, offset, page);
}

/* vm_ops->page_mkwrite handler */
static vm_fault_t fb_deferred_io_mkwrite(struct vm_fault *vmf)
{
	struct fb_info *info = vmf->vma->vm_private_data;

	return fb_deferred_io_page_mkwrite(info, vmf);
}

static const struct vm_operations_struct fb_deferred_io_vm_ops = {
	.fault		= fb_deferred_io_fault,
	.page_mkwrite	= fb_deferred_io_mkwrite,
};

static const struct address_space_operations fb_deferred_io_aops = {
	.dirty_folio	= noop_dirty_folio,
};

int fb_deferred_io_mmap(struct fb_info *info, struct vm_area_struct *vma)
{
	vma->vm_ops = &fb_deferred_io_vm_ops;
	vma->vm_flags |= VM_DONTEXPAND | VM_DONTDUMP;
	if (!(info->flags & FBINFO_VIRTFB))
		vma->vm_flags |= VM_IO;
	vma->vm_private_data = info;
	return 0;
}
EXPORT_SYMBOL_GPL(fb_deferred_io_mmap);

/* workqueue callback */
static void fb_deferred_io_work(struct work_struct *work)
{
	struct fb_info *info = container_of(work, struct fb_info, deferred_work.work);
	struct fb_deferred_io_pageref *pageref, *next;
	struct fb_deferred_io *fbdefio = info->fbdefio;

	/* here we mkclean the pages, then do all deferred IO */
	mutex_lock(&fbdefio->lock);
	list_for_each_entry(pageref, &fbdefio->pagereflist, list) {
		struct page *cur = pageref->page;
		lock_page(cur);
		page_mkclean(cur);
		unlock_page(cur);
	}

	/* driver's callback with pagereflist */
	fbdefio->deferred_io(info, &fbdefio->pagereflist);

	/* clear the list */
<<<<<<< HEAD
	list_for_each_safe(node, next, &fbdefio->pagelist) {
		list_del_init(node);
	}
=======
	list_for_each_entry_safe(pageref, next, &fbdefio->pagereflist, list)
		fb_deferred_io_pageref_put(pageref, info);

>>>>>>> 88084a3d
	mutex_unlock(&fbdefio->lock);
}

int fb_deferred_io_init(struct fb_info *info)
{
	struct fb_deferred_io *fbdefio = info->fbdefio;
	struct fb_deferred_io_pageref *pagerefs;
	unsigned long npagerefs, i;
	int ret;

	BUG_ON(!fbdefio);

	if (WARN_ON(!info->fix.smem_len))
		return -EINVAL;

	mutex_init(&fbdefio->lock);
	INIT_DELAYED_WORK(&info->deferred_work, fb_deferred_io_work);
	INIT_LIST_HEAD(&fbdefio->pagereflist);
	if (fbdefio->delay == 0) /* set a default of 1 s */
		fbdefio->delay = HZ;

	npagerefs = DIV_ROUND_UP(info->fix.smem_len, PAGE_SIZE);

	/* alloc a page ref for each page of the display memory */
	pagerefs = kvcalloc(npagerefs, sizeof(*pagerefs), GFP_KERNEL);
	if (!pagerefs) {
		ret = -ENOMEM;
		goto err;
	}
	for (i = 0; i < npagerefs; ++i)
		INIT_LIST_HEAD(&pagerefs[i].list);
	info->npagerefs = npagerefs;
	info->pagerefs = pagerefs;

	return 0;

err:
	mutex_destroy(&fbdefio->lock);
	return ret;
}
EXPORT_SYMBOL_GPL(fb_deferred_io_init);

void fb_deferred_io_open(struct fb_info *info,
			 struct inode *inode,
			 struct file *file)
{
	file->f_mapping->a_ops = &fb_deferred_io_aops;
}
EXPORT_SYMBOL_GPL(fb_deferred_io_open);

void fb_deferred_io_cleanup(struct fb_info *info)
{
	struct fb_deferred_io *fbdefio = info->fbdefio;
	struct page *page;
	int i;

	BUG_ON(!fbdefio);
	cancel_delayed_work_sync(&info->deferred_work);

	/* clear out the mapping that we setup */
	for (i = 0 ; i < info->fix.smem_len; i += PAGE_SIZE) {
		page = fb_deferred_io_page(info, i);
		page->mapping = NULL;
	}

	kvfree(info->pagerefs);
	mutex_destroy(&fbdefio->lock);
}
EXPORT_SYMBOL_GPL(fb_deferred_io_cleanup);<|MERGE_RESOLUTION|>--- conflicted
+++ resolved
@@ -113,12 +113,7 @@
 		printk(KERN_ERR "no mapping available\n");
 
 	BUG_ON(!page->mapping);
-<<<<<<< HEAD
-	INIT_LIST_HEAD(&page->lru);
-	page->index = vmf->pgoff;
-=======
 	page->index = vmf->pgoff; /* for page_mkclean() */
->>>>>>> 88084a3d
 
 	vmf->page = page;
 	return 0;
@@ -156,20 +151,8 @@
 					    struct page *page)
 {
 	struct fb_deferred_io *fbdefio = info->fbdefio;
-<<<<<<< HEAD
-	struct list_head *pos = &fbdefio->pagelist;
-
-	/* this is a callback we get when userspace first tries to
-	write to the page. we schedule a workqueue. that workqueue
-	will eventually mkclean the touched pages and execute the
-	deferred framebuffer IO. then if userspace touches a page
-	again, we repeat the same scheme */
-
-	file_update_time(vmf->vma->vm_file);
-=======
 	struct fb_deferred_io_pageref *pageref;
 	vm_fault_t ret;
->>>>>>> 88084a3d
 
 	/* protect against the workqueue changing the page list */
 	mutex_lock(&fbdefio->lock);
@@ -192,44 +175,7 @@
 	 * Do this by locking the page here and informing the caller
 	 * about it with VM_FAULT_LOCKED.
 	 */
-<<<<<<< HEAD
-	lock_page(page);
-
-	/*
-	 * This check is to catch the case where a new process could start
-	 * writing to the same page through a new PTE. This new access
-	 * can cause a call to .page_mkwrite even if the original process'
-	 * PTE is marked writable.
-	 *
-	 * TODO: The lru field is owned by the page cache; hence the name.
-	 *       We dequeue in fb_deferred_io_work() after flushing the
-	 *       page's content into video memory. Instead of lru, fbdefio
-	 *       should have it's own field.
-	 */
-	if (!list_empty(&page->lru))
-		goto page_already_added;
-
-	if (unlikely(fbdefio->sort_pagelist)) {
-		/*
-		 * We loop through the pagelist before adding in order to
-		 * keep the pagelist sorted. This has significant overhead
-		 * of O(n^2) with n being the number of written pages. If
-		 * possible, drivers should try to work with unsorted page
-		 * lists instead.
-		 */
-		struct page *cur;
-
-		list_for_each_entry(cur, &fbdefio->pagelist, lru) {
-			if (cur->index > page->index)
-				break;
-		}
-		pos = &cur->lru;
-	}
-
-	list_add_tail(&page->lru, pos);
-=======
 	lock_page(pageref->page);
->>>>>>> 88084a3d
 
 	mutex_unlock(&fbdefio->lock);
 
@@ -314,15 +260,9 @@
 	fbdefio->deferred_io(info, &fbdefio->pagereflist);
 
 	/* clear the list */
-<<<<<<< HEAD
-	list_for_each_safe(node, next, &fbdefio->pagelist) {
-		list_del_init(node);
-	}
-=======
 	list_for_each_entry_safe(pageref, next, &fbdefio->pagereflist, list)
 		fb_deferred_io_pageref_put(pageref, info);
 
->>>>>>> 88084a3d
 	mutex_unlock(&fbdefio->lock);
 }
 
