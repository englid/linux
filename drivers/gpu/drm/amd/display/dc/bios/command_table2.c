--- conflicted
+++ resolved
@@ -920,8 +920,6 @@
 
 }
 
-<<<<<<< HEAD
-=======
 static void enable_lvtma_control_dmcub(
 	struct dc_dmub_srv *dmcub,
 	uint8_t uc_pwr_on)
@@ -943,14 +941,11 @@
 
 }
 
->>>>>>> 640eee06
 static enum bp_result enable_lvtma_control(
 	struct bios_parser *bp,
 	uint8_t uc_pwr_on)
 {
 	enum bp_result result = BP_RESULT_FAILURE;
-<<<<<<< HEAD
-=======
 
 	if (bp->base.ctx->dc->ctx->dmub_srv &&
 	    bp->base.ctx->dc->debug.dmub_command_table) {
@@ -958,7 +953,6 @@
 				uc_pwr_on);
 		return BP_RESULT_OK;
 	}
->>>>>>> 640eee06
 	return result;
 }
 
