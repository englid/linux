/*
 * SPDX-License-Identifier: MIT
 *
 * Copyright © 2019 Intel Corporation
 */

#ifndef __INTEL_CONTEXT_H__
#define __INTEL_CONTEXT_H__

#include <linux/bitops.h>
#include <linux/lockdep.h>
#include <linux/types.h>

#include "i915_active.h"
#include "i915_drv.h"
#include "intel_context_types.h"
#include "intel_engine_types.h"
#include "intel_ring_types.h"
#include "intel_timeline_types.h"

#define CE_TRACE(ce, fmt, ...) do {					\
	const struct intel_context *ce__ = (ce);			\
	ENGINE_TRACE(ce__->engine, "context:%llx " fmt,			\
		     ce__->timeline->fence_context,			\
		     ##__VA_ARGS__);					\
} while (0)

void intel_context_init(struct intel_context *ce,
			struct intel_engine_cs *engine);
void intel_context_fini(struct intel_context *ce);

struct intel_context *
intel_context_create(struct intel_engine_cs *engine);

int intel_context_alloc_state(struct intel_context *ce);

void intel_context_free(struct intel_context *ce);

int intel_context_reconfigure_sseu(struct intel_context *ce,
				   const struct intel_sseu sseu);

/**
 * intel_context_lock_pinned - Stablises the 'pinned' status of the HW context
 * @ce - the context
 *
 * Acquire a lock on the pinned status of the HW context, such that the context
 * can neither be bound to the GPU or unbound whilst the lock is held, i.e.
 * intel_context_is_pinned() remains stable.
 */
static inline int intel_context_lock_pinned(struct intel_context *ce)
	__acquires(ce->pin_mutex)
{
	return mutex_lock_interruptible(&ce->pin_mutex);
}

/**
 * intel_context_is_pinned - Reports the 'pinned' status
 * @ce - the context
 *
 * While in use by the GPU, the context, along with its ring and page
 * tables is pinned into memory and the GTT.
 *
 * Returns: true if the context is currently pinned for use by the GPU.
 */
static inline bool
intel_context_is_pinned(struct intel_context *ce)
{
	return atomic_read(&ce->pin_count);
}

/**
 * intel_context_unlock_pinned - Releases the earlier locking of 'pinned' status
 * @ce - the context
 *
 * Releases the lock earlier acquired by intel_context_unlock_pinned().
 */
static inline void intel_context_unlock_pinned(struct intel_context *ce)
	__releases(ce->pin_mutex)
{
	mutex_unlock(&ce->pin_mutex);
}

int __intel_context_do_pin(struct intel_context *ce);

static inline bool intel_context_pin_if_active(struct intel_context *ce)
{
	return atomic_inc_not_zero(&ce->pin_count);
}

static inline int intel_context_pin(struct intel_context *ce)
{
	if (likely(intel_context_pin_if_active(ce)))
		return 0;

	return __intel_context_do_pin(ce);
}

static inline void __intel_context_pin(struct intel_context *ce)
{
	GEM_BUG_ON(!intel_context_is_pinned(ce));
	atomic_inc(&ce->pin_count);
}

void intel_context_unpin(struct intel_context *ce);

void intel_context_enter_engine(struct intel_context *ce);
void intel_context_exit_engine(struct intel_context *ce);

static inline void intel_context_enter(struct intel_context *ce)
{
	lockdep_assert_held(&ce->timeline->mutex);
	if (!ce->active_count++)
		ce->ops->enter(ce);
}

static inline void intel_context_mark_active(struct intel_context *ce)
{
	lockdep_assert_held(&ce->timeline->mutex);
	++ce->active_count;
}

static inline void intel_context_exit(struct intel_context *ce)
{
	lockdep_assert_held(&ce->timeline->mutex);
	GEM_BUG_ON(!ce->active_count);
	if (!--ce->active_count)
		ce->ops->exit(ce);
}

static inline struct intel_context *intel_context_get(struct intel_context *ce)
{
	kref_get(&ce->ref);
	return ce;
}

static inline void intel_context_put(struct intel_context *ce)
{
	kref_put(&ce->ref, ce->ops->destroy);
}

static inline struct intel_timeline *__must_check
intel_context_timeline_lock(struct intel_context *ce)
	__acquires(&ce->timeline->mutex)
{
	struct intel_timeline *tl = ce->timeline;
	int err;

	err = mutex_lock_interruptible(&tl->mutex);
	if (err)
		return ERR_PTR(err);

	return tl;
}

static inline void intel_context_timeline_unlock(struct intel_timeline *tl)
	__releases(&tl->mutex)
{
	mutex_unlock(&tl->mutex);
}

int intel_context_prepare_remote_request(struct intel_context *ce,
					 struct i915_request *rq);

struct i915_request *intel_context_create_request(struct intel_context *ce);

static inline struct intel_ring *__intel_context_ring_size(u64 sz)
{
	return u64_to_ptr(struct intel_ring, sz);
}

static inline bool intel_context_is_barrier(const struct intel_context *ce)
{
	return test_bit(CONTEXT_BARRIER_BIT, &ce->flags);
}

<<<<<<< HEAD
=======
static inline bool intel_context_is_closed(const struct intel_context *ce)
{
	return test_bit(CONTEXT_CLOSED_BIT, &ce->flags);
}

>>>>>>> 04d5ce62
static inline bool intel_context_use_semaphores(const struct intel_context *ce)
{
	return test_bit(CONTEXT_USE_SEMAPHORES, &ce->flags);
}

static inline void intel_context_set_use_semaphores(struct intel_context *ce)
{
	set_bit(CONTEXT_USE_SEMAPHORES, &ce->flags);
}

static inline void intel_context_clear_use_semaphores(struct intel_context *ce)
{
	clear_bit(CONTEXT_USE_SEMAPHORES, &ce->flags);
}

static inline bool intel_context_is_banned(const struct intel_context *ce)
{
	return test_bit(CONTEXT_BANNED, &ce->flags);
}

static inline bool intel_context_set_banned(struct intel_context *ce)
{
	return test_and_set_bit(CONTEXT_BANNED, &ce->flags);
}

static inline bool
intel_context_force_single_submission(const struct intel_context *ce)
{
	return test_bit(CONTEXT_FORCE_SINGLE_SUBMISSION, &ce->flags);
}

static inline void
intel_context_set_single_submission(struct intel_context *ce)
{
	__set_bit(CONTEXT_FORCE_SINGLE_SUBMISSION, &ce->flags);
}

static inline bool
intel_context_nopreempt(const struct intel_context *ce)
{
	return test_bit(CONTEXT_NOPREEMPT, &ce->flags);
}

static inline void
intel_context_set_nopreempt(struct intel_context *ce)
{
	set_bit(CONTEXT_NOPREEMPT, &ce->flags);
}

static inline void
intel_context_clear_nopreempt(struct intel_context *ce)
{
	clear_bit(CONTEXT_NOPREEMPT, &ce->flags);
}

<<<<<<< HEAD
=======
static inline u64 intel_context_get_total_runtime_ns(struct intel_context *ce)
{
	const u32 period =
		RUNTIME_INFO(ce->engine->i915)->cs_timestamp_period_ns;

	return READ_ONCE(ce->runtime.total) * period;
}

static inline u64 intel_context_get_avg_runtime_ns(struct intel_context *ce)
{
	const u32 period =
		RUNTIME_INFO(ce->engine->i915)->cs_timestamp_period_ns;

	return mul_u32_u32(ewma_runtime_read(&ce->runtime.avg), period);
}

>>>>>>> 04d5ce62
#endif /* __INTEL_CONTEXT_H__ */<|MERGE_RESOLUTION|>--- conflicted
+++ resolved
@@ -173,14 +173,11 @@
 	return test_bit(CONTEXT_BARRIER_BIT, &ce->flags);
 }
 
-<<<<<<< HEAD
-=======
 static inline bool intel_context_is_closed(const struct intel_context *ce)
 {
 	return test_bit(CONTEXT_CLOSED_BIT, &ce->flags);
 }
 
->>>>>>> 04d5ce62
 static inline bool intel_context_use_semaphores(const struct intel_context *ce)
 {
 	return test_bit(CONTEXT_USE_SEMAPHORES, &ce->flags);
@@ -236,8 +233,6 @@
 	clear_bit(CONTEXT_NOPREEMPT, &ce->flags);
 }
 
-<<<<<<< HEAD
-=======
 static inline u64 intel_context_get_total_runtime_ns(struct intel_context *ce)
 {
 	const u32 period =
@@ -254,5 +249,4 @@
 	return mul_u32_u32(ewma_runtime_read(&ce->runtime.avg), period);
 }
 
->>>>>>> 04d5ce62
 #endif /* __INTEL_CONTEXT_H__ */