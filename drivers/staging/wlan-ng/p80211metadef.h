--- conflicted
+++ resolved
@@ -190,15 +190,9 @@
 			(P80211DID_MKSECTION(2) | \
 			P80211DID_MKGROUP(1))
 #define DIDmib_dot11mac_dot11OperationTable_dot11MACAddress \
-<<<<<<< HEAD
-			((P80211DID_MKSECTION(2) | \
-			P80211DID_MKGROUP(1) | \
-			P80211DID_MKITEM(1) | 0x18000000))
-=======
-			(P80211DID_MKSECTION(2) | \
-			P80211DID_MKGROUP(1) | \
-			P80211DID_MKITEM(1) | 0x18000000)
->>>>>>> b94c765a
+			(P80211DID_MKSECTION(2) | \
+			P80211DID_MKGROUP(1) | \
+			P80211DID_MKITEM(1) | 0x18000000)
 #define DIDmib_dot11mac_dot11OperationTable_dot11RTSThreshold \
 			(P80211DID_MKSECTION(2) | \
 			P80211DID_MKGROUP(1) | \
