--- conflicted
+++ resolved
@@ -4620,18 +4620,8 @@
 
 static int stac92hd71xx_suspend(struct hda_codec *codec, pm_message_t state)
 {
-	struct sigmatel_spec *spec = codec->spec;
-
 	stac92hd71xx_set_power_state(codec, AC_PWRST_D3);
-<<<<<<< HEAD
 	return stac92xx_suspend(codec, state);
-=======
-	if (spec->eapd_mask)
-		stac_gpio_set(codec, spec->gpio_mask,
-				spec->gpio_dir, spec->gpio_data &
-				~spec->eapd_mask);
-	return 0;
->>>>>>> 3a7abfd2
 };
 
 #endif
