#ifndef _LINUX_OF_H
#define _LINUX_OF_H
/*
 * Definitions for talking to the Open Firmware PROM on
 * Power Macintosh and other computers.
 *
 * Copyright (C) 1996-2005 Paul Mackerras.
 *
 * Updates for PPC64 by Peter Bergner & David Engebretsen, IBM Corp.
 * Updates for SPARC64 by David S. Miller
 * Derived from PowerPC and Sparc prom.h files by Stephen Rothwell, IBM Corp.
 *
 * This program is free software; you can redistribute it and/or
 * modify it under the terms of the GNU General Public License
 * as published by the Free Software Foundation; either version
 * 2 of the License, or (at your option) any later version.
 */
#include <linux/types.h>
#include <linux/bitops.h>
#include <linux/errno.h>
#include <linux/kref.h>
#include <linux/mod_devicetable.h>
#include <linux/spinlock.h>
#include <linux/topology.h>
#include <linux/notifier.h>

#include <asm/byteorder.h>
#include <asm/errno.h>

typedef u32 phandle;
typedef u32 ihandle;

struct property {
	char	*name;
	int	length;
	void	*value;
	struct property *next;
	unsigned long _flags;
	unsigned int unique_id;
};

#if defined(CONFIG_SPARC)
struct of_irq_controller;
#endif

struct device_node {
	const char *name;
	const char *type;
	phandle phandle;
	const char *full_name;

	struct	property *properties;
	struct	property *deadprops;	/* removed properties */
	struct	device_node *parent;
	struct	device_node *child;
	struct	device_node *sibling;
	struct	device_node *next;	/* next device of same type */
	struct	device_node *allnext;	/* next in list of all nodes */
	struct	proc_dir_entry *pde;	/* this node's proc directory */
	struct	kref kref;
	unsigned long _flags;
	void	*data;
#if defined(CONFIG_SPARC)
	const char *path_component_name;
	unsigned int unique_id;
	struct of_irq_controller *irq_trans;
#endif
};

#define MAX_PHANDLE_ARGS 8
struct of_phandle_args {
	struct device_node *np;
	int args_count;
	uint32_t args[MAX_PHANDLE_ARGS];
};

#ifdef CONFIG_OF_DYNAMIC
extern struct device_node *of_node_get(struct device_node *node);
extern void of_node_put(struct device_node *node);
#else /* CONFIG_OF_DYNAMIC */
/* Dummy ref counting routines - to be implemented later */
static inline struct device_node *of_node_get(struct device_node *node)
{
	return node;
}
static inline void of_node_put(struct device_node *node) { }
#endif /* !CONFIG_OF_DYNAMIC */

#ifdef CONFIG_OF

/* Pointer for first entry in chain of all nodes. */
extern struct device_node *of_allnodes;
extern struct device_node *of_chosen;
extern struct device_node *of_aliases;
extern raw_spinlock_t devtree_lock;

static inline bool of_have_populated_dt(void)
{
	return of_allnodes != NULL;
}

static inline bool of_node_is_root(const struct device_node *node)
{
	return node && (node->parent == NULL);
}

static inline int of_node_check_flag(struct device_node *n, unsigned long flag)
{
	return test_bit(flag, &n->_flags);
}

static inline void of_node_set_flag(struct device_node *n, unsigned long flag)
{
	set_bit(flag, &n->_flags);
}

extern struct device_node *of_find_all_nodes(struct device_node *prev);

/*
 * OF address retrieval & translation
 */

/* Helper to read a big number; size is in cells (not bytes) */
static inline u64 of_read_number(const __be32 *cell, int size)
{
	u64 r = 0;
	while (size--)
		r = (r << 32) | be32_to_cpu(*(cell++));
	return r;
}

/* Like of_read_number, but we want an unsigned long result */
static inline unsigned long of_read_ulong(const __be32 *cell, int size)
{
	/* toss away upper bits if unsigned long is smaller than u64 */
	return of_read_number(cell, size);
}

#include <asm/prom.h>

/* Default #address and #size cells.  Allow arch asm/prom.h to override */
#if !defined(OF_ROOT_NODE_ADDR_CELLS_DEFAULT)
#define OF_ROOT_NODE_ADDR_CELLS_DEFAULT 1
#define OF_ROOT_NODE_SIZE_CELLS_DEFAULT 1
#endif

/* Default string compare functions, Allow arch asm/prom.h to override */
#if !defined(of_compat_cmp)
#define of_compat_cmp(s1, s2, l)	strcasecmp((s1), (s2))
#define of_prop_cmp(s1, s2)		strcmp((s1), (s2))
#define of_node_cmp(s1, s2)		strcasecmp((s1), (s2))
#endif

/* flag descriptions */
#define OF_DYNAMIC	1 /* node and properties were allocated via kmalloc */
#define OF_DETACHED	2 /* node has been detached from the device tree */

#define OF_IS_DYNAMIC(x) test_bit(OF_DYNAMIC, &x->_flags)
#define OF_MARK_DYNAMIC(x) set_bit(OF_DYNAMIC, &x->_flags)

#define OF_BAD_ADDR	((u64)-1)

static inline const char *of_node_full_name(const struct device_node *np)
{
	return np ? np->full_name : "<no-node>";
}

extern struct device_node *of_find_node_by_name(struct device_node *from,
	const char *name);
#define for_each_node_by_name(dn, name) \
	for (dn = of_find_node_by_name(NULL, name); dn; \
	     dn = of_find_node_by_name(dn, name))
extern struct device_node *of_find_node_by_type(struct device_node *from,
	const char *type);
#define for_each_node_by_type(dn, type) \
	for (dn = of_find_node_by_type(NULL, type); dn; \
	     dn = of_find_node_by_type(dn, type))
extern struct device_node *of_find_compatible_node(struct device_node *from,
	const char *type, const char *compat);
#define for_each_compatible_node(dn, type, compatible) \
	for (dn = of_find_compatible_node(NULL, type, compatible); dn; \
	     dn = of_find_compatible_node(dn, type, compatible))
extern struct device_node *of_find_matching_node_and_match(
	struct device_node *from,
	const struct of_device_id *matches,
	const struct of_device_id **match);
static inline struct device_node *of_find_matching_node(
	struct device_node *from,
	const struct of_device_id *matches)
{
	return of_find_matching_node_and_match(from, matches, NULL);
}
#define for_each_matching_node(dn, matches) \
	for (dn = of_find_matching_node(NULL, matches); dn; \
	     dn = of_find_matching_node(dn, matches))
#define for_each_matching_node_and_match(dn, matches, match) \
	for (dn = of_find_matching_node_and_match(NULL, matches, match); \
	     dn; dn = of_find_matching_node_and_match(dn, matches, match))
extern struct device_node *of_find_node_by_path(const char *path);
extern struct device_node *of_find_node_by_phandle(phandle handle);
extern struct device_node *of_get_parent(const struct device_node *node);
extern struct device_node *of_get_next_parent(struct device_node *node);
extern struct device_node *of_get_next_child(const struct device_node *node,
					     struct device_node *prev);
extern struct device_node *of_get_next_available_child(
	const struct device_node *node, struct device_node *prev);

extern struct device_node *of_get_child_by_name(const struct device_node *node,
					const char *name);
#define for_each_child_of_node(parent, child) \
	for (child = of_get_next_child(parent, NULL); child != NULL; \
	     child = of_get_next_child(parent, child))

#define for_each_available_child_of_node(parent, child) \
	for (child = of_get_next_available_child(parent, NULL); child != NULL; \
	     child = of_get_next_available_child(parent, child))

static inline int of_get_child_count(const struct device_node *np)
{
	struct device_node *child;
	int num = 0;

	for_each_child_of_node(np, child)
		num++;

	return num;
}

extern struct device_node *of_find_node_with_property(
	struct device_node *from, const char *prop_name);
#define for_each_node_with_property(dn, prop_name) \
	for (dn = of_find_node_with_property(NULL, prop_name); dn; \
	     dn = of_find_node_with_property(dn, prop_name))

extern struct property *of_find_property(const struct device_node *np,
					 const char *name,
					 int *lenp);
extern int of_property_read_u32_index(const struct device_node *np,
				       const char *propname,
				       u32 index, u32 *out_value);
extern int of_property_read_u8_array(const struct device_node *np,
			const char *propname, u8 *out_values, size_t sz);
extern int of_property_read_u16_array(const struct device_node *np,
			const char *propname, u16 *out_values, size_t sz);
extern int of_property_read_u32_array(const struct device_node *np,
				      const char *propname,
				      u32 *out_values,
				      size_t sz);
extern int of_property_read_u64(const struct device_node *np,
				const char *propname, u64 *out_value);

extern int of_property_read_string(struct device_node *np,
				   const char *propname,
				   const char **out_string);
extern int of_property_read_string_index(struct device_node *np,
					 const char *propname,
					 int index, const char **output);
extern int of_property_match_string(struct device_node *np,
				    const char *propname,
				    const char *string);
extern int of_property_count_strings(struct device_node *np,
				     const char *propname);
extern int of_device_is_compatible(const struct device_node *device,
				   const char *);
extern int of_device_is_available(const struct device_node *device);
extern const void *of_get_property(const struct device_node *node,
				const char *name,
				int *lenp);
extern struct device_node *of_get_cpu_node(int cpu, unsigned int *thread);
#define for_each_property_of_node(dn, pp) \
	for (pp = dn->properties; pp != NULL; pp = pp->next)

extern int of_n_addr_cells(struct device_node *np);
extern int of_n_size_cells(struct device_node *np);
extern const struct of_device_id *of_match_node(
	const struct of_device_id *matches, const struct device_node *node);
extern int of_modalias_node(struct device_node *node, char *modalias, int len);
extern struct device_node *of_parse_phandle(const struct device_node *np,
					    const char *phandle_name,
					    int index);
extern int of_parse_phandle_with_args(const struct device_node *np,
	const char *list_name, const char *cells_name, int index,
	struct of_phandle_args *out_args);
extern int of_parse_phandle_with_fixed_args(const struct device_node *np,
	const char *list_name, int cells_count, int index,
	struct of_phandle_args *out_args);
extern int of_count_phandle_with_args(const struct device_node *np,
	const char *list_name, const char *cells_name);

extern void of_alias_scan(void * (*dt_alloc)(u64 size, u64 align));
extern int of_alias_get_id(struct device_node *np, const char *stem);

extern int of_machine_is_compatible(const char *compat);

extern int of_add_property(struct device_node *np, struct property *prop);
extern int of_remove_property(struct device_node *np, struct property *prop);
extern int of_update_property(struct device_node *np, struct property *newprop);

/* For updating the device tree at runtime */
#define OF_RECONFIG_ATTACH_NODE		0x0001
#define OF_RECONFIG_DETACH_NODE		0x0002
#define OF_RECONFIG_ADD_PROPERTY	0x0003
#define OF_RECONFIG_REMOVE_PROPERTY	0x0004
#define OF_RECONFIG_UPDATE_PROPERTY	0x0005

struct of_prop_reconfig {
	struct device_node	*dn;
	struct property		*prop;
};

extern int of_reconfig_notifier_register(struct notifier_block *);
extern int of_reconfig_notifier_unregister(struct notifier_block *);
extern int of_reconfig_notify(unsigned long, void *);

extern int of_attach_node(struct device_node *);
extern int of_detach_node(struct device_node *);

#define of_match_ptr(_ptr)	(_ptr)

/*
 * struct property *prop;
 * const __be32 *p;
 * u32 u;
 *
 * of_property_for_each_u32(np, "propname", prop, p, u)
 *         printk("U32 value: %x\n", u);
 */
const __be32 *of_prop_next_u32(struct property *prop, const __be32 *cur,
			       u32 *pu);
/*
 * struct property *prop;
 * const char *s;
 *
 * of_property_for_each_string(np, "propname", prop, s)
 *         printk("String value: %s\n", s);
 */
const char *of_prop_next_string(struct property *prop, const char *cur);

int of_device_is_stdout_path(struct device_node *dn);

#else /* CONFIG_OF */

static inline const char* of_node_full_name(struct device_node *np)
{
	return "<no-node>";
}

static inline struct device_node *of_find_node_by_name(struct device_node *from,
	const char *name)
{
	return NULL;
}

static inline struct device_node *of_get_parent(const struct device_node *node)
{
	return NULL;
}

static inline bool of_have_populated_dt(void)
{
	return false;
}

#define for_each_child_of_node(parent, child) \
	while (0)

static inline struct device_node *of_get_child_by_name(
					const struct device_node *node,
					const char *name)
{
	return NULL;
}

static inline int of_get_child_count(const struct device_node *np)
{
	return 0;
}

static inline int of_device_is_compatible(const struct device_node *device,
					  const char *name)
{
	return 0;
}

static inline int of_device_is_available(const struct device_node *device)
{
	return 0;
}

static inline struct property *of_find_property(const struct device_node *np,
						const char *name,
						int *lenp)
{
	return NULL;
}

static inline struct device_node *of_find_compatible_node(
						struct device_node *from,
						const char *type,
						const char *compat)
{
	return NULL;
}

static inline int of_property_read_u32_index(const struct device_node *np,
			const char *propname, u32 index, u32 *out_value)
{
	return -ENOSYS;
}

static inline int of_property_read_u8_array(const struct device_node *np,
			const char *propname, u8 *out_values, size_t sz)
{
	return -ENOSYS;
}

static inline int of_property_read_u16_array(const struct device_node *np,
			const char *propname, u16 *out_values, size_t sz)
{
	return -ENOSYS;
}

static inline int of_property_read_u32_array(const struct device_node *np,
					     const char *propname,
					     u32 *out_values, size_t sz)
{
	return -ENOSYS;
}

static inline int of_property_read_string(struct device_node *np,
					  const char *propname,
					  const char **out_string)
{
	return -ENOSYS;
}

static inline int of_property_read_string_index(struct device_node *np,
						const char *propname, int index,
						const char **out_string)
{
	return -ENOSYS;
}

static inline int of_property_count_strings(struct device_node *np,
					    const char *propname)
{
	return -ENOSYS;
}

static inline const void *of_get_property(const struct device_node *node,
				const char *name,
				int *lenp)
{
	return NULL;
}

static inline struct device_node *of_get_cpu_node(int cpu,
					unsigned int *thread)
{
	return NULL;
}

static inline int of_property_read_u64(const struct device_node *np,
				       const char *propname, u64 *out_value)
{
	return -ENOSYS;
}

static inline int of_property_match_string(struct device_node *np,
					   const char *propname,
					   const char *string)
{
	return -ENOSYS;
}

static inline struct device_node *of_parse_phandle(const struct device_node *np,
						   const char *phandle_name,
						   int index)
{
	return NULL;
}

static inline int of_parse_phandle_with_args(struct device_node *np,
					     const char *list_name,
					     const char *cells_name,
					     int index,
					     struct of_phandle_args *out_args)
{
	return -ENOSYS;
}

static inline int of_parse_phandle_with_fixed_args(const struct device_node *np,
	const char *list_name, int cells_count, int index,
	struct of_phandle_args *out_args)
{
	return -ENOSYS;
}

static inline int of_count_phandle_with_args(struct device_node *np,
					     const char *list_name,
					     const char *cells_name)
{
	return -ENOSYS;
}

static inline int of_alias_get_id(struct device_node *np, const char *stem)
{
	return -ENOSYS;
}

static inline int of_machine_is_compatible(const char *compat)
{
	return 0;
}

<<<<<<< HEAD
static inline int of_device_is_stdout_path(struct device_node *dn)
{
	return 0;
=======
static inline const __be32 *of_prop_next_u32(struct property *prop,
		const __be32 *cur, u32 *pu)
{
	return NULL;
}

static inline const char *of_prop_next_string(struct property *prop,
		const char *cur)
{
	return NULL;
>>>>>>> 2bc552df
}

#define of_match_ptr(_ptr)	NULL
#define of_match_node(_matches, _node)	NULL
#endif /* CONFIG_OF */

#ifndef of_node_to_nid
static inline int of_node_to_nid(struct device_node *np)
{
	return numa_node_id();
}

#define of_node_to_nid of_node_to_nid
#endif

/**
 * of_property_read_bool - Findfrom a property
 * @np:		device node from which the property value is to be read.
 * @propname:	name of the property to be searched.
 *
 * Search for a property in a device node.
 * Returns true if the property exist false otherwise.
 */
static inline bool of_property_read_bool(const struct device_node *np,
					 const char *propname)
{
	struct property *prop = of_find_property(np, propname, NULL);

	return prop ? true : false;
}

static inline int of_property_read_u8(const struct device_node *np,
				       const char *propname,
				       u8 *out_value)
{
	return of_property_read_u8_array(np, propname, out_value, 1);
}

static inline int of_property_read_u16(const struct device_node *np,
				       const char *propname,
				       u16 *out_value)
{
	return of_property_read_u16_array(np, propname, out_value, 1);
}

static inline int of_property_read_u32(const struct device_node *np,
				       const char *propname,
				       u32 *out_value)
{
	return of_property_read_u32_array(np, propname, out_value, 1);
}

#define of_property_for_each_u32(np, propname, prop, p, u)	\
	for (prop = of_find_property(np, propname, NULL),	\
		p = of_prop_next_u32(prop, NULL, &u);		\
		p;						\
		p = of_prop_next_u32(prop, p, &u))

#define of_property_for_each_string(np, propname, prop, s)	\
	for (prop = of_find_property(np, propname, NULL),	\
		s = of_prop_next_string(prop, NULL);		\
		s;						\
		s = of_prop_next_string(prop, s))

#if defined(CONFIG_PROC_FS) && defined(CONFIG_PROC_DEVICETREE)
extern void proc_device_tree_add_node(struct device_node *, struct proc_dir_entry *);
extern void proc_device_tree_add_prop(struct proc_dir_entry *pde, struct property *prop);
extern void proc_device_tree_remove_prop(struct proc_dir_entry *pde,
					 struct property *prop);
extern void proc_device_tree_update_prop(struct proc_dir_entry *pde,
					 struct property *newprop,
					 struct property *oldprop);
#endif

#endif /* _LINUX_OF_H */<|MERGE_RESOLUTION|>--- conflicted
+++ resolved
@@ -513,11 +513,11 @@
 	return 0;
 }
 
-<<<<<<< HEAD
 static inline int of_device_is_stdout_path(struct device_node *dn)
 {
 	return 0;
-=======
+}
+
 static inline const __be32 *of_prop_next_u32(struct property *prop,
 		const __be32 *cur, u32 *pu)
 {
@@ -528,7 +528,6 @@
 		const char *cur)
 {
 	return NULL;
->>>>>>> 2bc552df
 }
 
 #define of_match_ptr(_ptr)	NULL
