/*
 * fs/f2fs/segment.c
 *
 * Copyright (c) 2012 Samsung Electronics Co., Ltd.
 *             http://www.samsung.com/
 *
 * This program is free software; you can redistribute it and/or modify
 * it under the terms of the GNU General Public License version 2 as
 * published by the Free Software Foundation.
 */
#include <linux/fs.h>
#include <linux/f2fs_fs.h>
#include <linux/bio.h>
#include <linux/blkdev.h>
#include <linux/prefetch.h>
#include <linux/vmalloc.h>

#include "f2fs.h"
#include "segment.h"
#include "node.h"
#include <trace/events/f2fs.h>

/*
 * This function balances dirty node and dentry pages.
 * In addition, it controls garbage collection.
 */
void f2fs_balance_fs(struct f2fs_sb_info *sbi)
{
	/*
	 * We should do GC or end up with checkpoint, if there are so many dirty
	 * dir/node pages without enough free segments.
	 */
	if (has_not_enough_free_secs(sbi, 0)) {
		mutex_lock(&sbi->gc_mutex);
		f2fs_gc(sbi);
	}
}

void f2fs_balance_fs_bg(struct f2fs_sb_info *sbi)
{
	/* check the # of cached NAT entries and prefree segments */
	if (try_to_free_nats(sbi, NAT_ENTRY_PER_BLOCK) ||
				excess_prefree_segs(sbi))
		f2fs_sync_fs(sbi->sb, true);
}

static void __locate_dirty_segment(struct f2fs_sb_info *sbi, unsigned int segno,
		enum dirty_type dirty_type)
{
	struct dirty_seglist_info *dirty_i = DIRTY_I(sbi);

	/* need not be added */
	if (IS_CURSEG(sbi, segno))
		return;

	if (!test_and_set_bit(segno, dirty_i->dirty_segmap[dirty_type]))
		dirty_i->nr_dirty[dirty_type]++;

	if (dirty_type == DIRTY) {
		struct seg_entry *sentry = get_seg_entry(sbi, segno);
		enum dirty_type t = sentry->type;

		if (!test_and_set_bit(segno, dirty_i->dirty_segmap[t]))
			dirty_i->nr_dirty[t]++;
	}
}

static void __remove_dirty_segment(struct f2fs_sb_info *sbi, unsigned int segno,
		enum dirty_type dirty_type)
{
	struct dirty_seglist_info *dirty_i = DIRTY_I(sbi);

	if (test_and_clear_bit(segno, dirty_i->dirty_segmap[dirty_type]))
		dirty_i->nr_dirty[dirty_type]--;

	if (dirty_type == DIRTY) {
		struct seg_entry *sentry = get_seg_entry(sbi, segno);
		enum dirty_type t = sentry->type;

		if (test_and_clear_bit(segno, dirty_i->dirty_segmap[t]))
			dirty_i->nr_dirty[t]--;

		if (get_valid_blocks(sbi, segno, sbi->segs_per_sec) == 0)
			clear_bit(GET_SECNO(sbi, segno),
						dirty_i->victim_secmap);
	}
}

/*
 * Should not occur error such as -ENOMEM.
 * Adding dirty entry into seglist is not critical operation.
 * If a given segment is one of current working segments, it won't be added.
 */
static void locate_dirty_segment(struct f2fs_sb_info *sbi, unsigned int segno)
{
	struct dirty_seglist_info *dirty_i = DIRTY_I(sbi);
	unsigned short valid_blocks;

	if (segno == NULL_SEGNO || IS_CURSEG(sbi, segno))
		return;

	mutex_lock(&dirty_i->seglist_lock);

	valid_blocks = get_valid_blocks(sbi, segno, 0);

	if (valid_blocks == 0) {
		__locate_dirty_segment(sbi, segno, PRE);
		__remove_dirty_segment(sbi, segno, DIRTY);
	} else if (valid_blocks < sbi->blocks_per_seg) {
		__locate_dirty_segment(sbi, segno, DIRTY);
	} else {
		/* Recovery routine with SSR needs this */
		__remove_dirty_segment(sbi, segno, DIRTY);
	}

	mutex_unlock(&dirty_i->seglist_lock);
}

/*
 * Should call clear_prefree_segments after checkpoint is done.
 */
static void set_prefree_as_free_segments(struct f2fs_sb_info *sbi)
{
	struct dirty_seglist_info *dirty_i = DIRTY_I(sbi);
	unsigned int segno = -1;
	unsigned int total_segs = TOTAL_SEGS(sbi);

	mutex_lock(&dirty_i->seglist_lock);
	while (1) {
		segno = find_next_bit(dirty_i->dirty_segmap[PRE], total_segs,
				segno + 1);
		if (segno >= total_segs)
			break;
		__set_test_and_free(sbi, segno);
	}
	mutex_unlock(&dirty_i->seglist_lock);
}

void clear_prefree_segments(struct f2fs_sb_info *sbi)
{
	struct dirty_seglist_info *dirty_i = DIRTY_I(sbi);
	unsigned long *prefree_map = dirty_i->dirty_segmap[PRE];
	unsigned int total_segs = TOTAL_SEGS(sbi);
	unsigned int start = 0, end = -1;

	mutex_lock(&dirty_i->seglist_lock);

	while (1) {
		int i;
		start = find_next_bit(prefree_map, total_segs, end + 1);
		if (start >= total_segs)
			break;
		end = find_next_zero_bit(prefree_map, total_segs, start + 1);

		for (i = start; i < end; i++)
			clear_bit(i, prefree_map);

		dirty_i->nr_dirty[PRE] -= end - start;

		if (!test_opt(sbi, DISCARD))
			continue;

		blkdev_issue_discard(sbi->sb->s_bdev,
				START_BLOCK(sbi, start) <<
				sbi->log_sectors_per_block,
				(1 << (sbi->log_sectors_per_block +
				sbi->log_blocks_per_seg)) * (end - start),
				GFP_NOFS, 0);
	}
	mutex_unlock(&dirty_i->seglist_lock);
}

static void __mark_sit_entry_dirty(struct f2fs_sb_info *sbi, unsigned int segno)
{
	struct sit_info *sit_i = SIT_I(sbi);
	if (!__test_and_set_bit(segno, sit_i->dirty_sentries_bitmap))
		sit_i->dirty_sentries++;
}

static void __set_sit_entry_type(struct f2fs_sb_info *sbi, int type,
					unsigned int segno, int modified)
{
	struct seg_entry *se = get_seg_entry(sbi, segno);
	se->type = type;
	if (modified)
		__mark_sit_entry_dirty(sbi, segno);
}

static void update_sit_entry(struct f2fs_sb_info *sbi, block_t blkaddr, int del)
{
	struct seg_entry *se;
	unsigned int segno, offset;
	long int new_vblocks;

	segno = GET_SEGNO(sbi, blkaddr);

	se = get_seg_entry(sbi, segno);
	new_vblocks = se->valid_blocks + del;
	offset = GET_SEGOFF_FROM_SEG0(sbi, blkaddr) & (sbi->blocks_per_seg - 1);

	f2fs_bug_on((new_vblocks >> (sizeof(unsigned short) << 3) ||
				(new_vblocks > sbi->blocks_per_seg)));

	se->valid_blocks = new_vblocks;
	se->mtime = get_mtime(sbi);
	SIT_I(sbi)->max_mtime = se->mtime;

	/* Update valid block bitmap */
	if (del > 0) {
		if (f2fs_set_bit(offset, se->cur_valid_map))
			BUG();
	} else {
		if (!f2fs_clear_bit(offset, se->cur_valid_map))
			BUG();
	}
	if (!f2fs_test_bit(offset, se->ckpt_valid_map))
		se->ckpt_valid_blocks += del;

	__mark_sit_entry_dirty(sbi, segno);

	/* update total number of valid blocks to be written in ckpt area */
	SIT_I(sbi)->written_valid_blocks += del;

	if (sbi->segs_per_sec > 1)
		get_sec_entry(sbi, segno)->valid_blocks += del;
}

static void refresh_sit_entry(struct f2fs_sb_info *sbi,
			block_t old_blkaddr, block_t new_blkaddr)
{
	update_sit_entry(sbi, new_blkaddr, 1);
	if (GET_SEGNO(sbi, old_blkaddr) != NULL_SEGNO)
		update_sit_entry(sbi, old_blkaddr, -1);
}

void invalidate_blocks(struct f2fs_sb_info *sbi, block_t addr)
{
	unsigned int segno = GET_SEGNO(sbi, addr);
	struct sit_info *sit_i = SIT_I(sbi);

	f2fs_bug_on(addr == NULL_ADDR);
	if (addr == NEW_ADDR)
		return;

	/* add it into sit main buffer */
	mutex_lock(&sit_i->sentry_lock);

	update_sit_entry(sbi, addr, -1);

	/* add it into dirty seglist */
	locate_dirty_segment(sbi, segno);

	mutex_unlock(&sit_i->sentry_lock);
}

/*
 * This function should be resided under the curseg_mutex lock
 */
static void __add_sum_entry(struct f2fs_sb_info *sbi, int type,
					struct f2fs_summary *sum)
{
	struct curseg_info *curseg = CURSEG_I(sbi, type);
	void *addr = curseg->sum_blk;
	addr += curseg->next_blkoff * sizeof(struct f2fs_summary);
	memcpy(addr, sum, sizeof(struct f2fs_summary));
}

/*
 * Calculate the number of current summary pages for writing
 */
int npages_for_summary_flush(struct f2fs_sb_info *sbi)
{
	int valid_sum_count = 0;
	int i, sum_in_page;

	for (i = CURSEG_HOT_DATA; i <= CURSEG_COLD_DATA; i++) {
		if (sbi->ckpt->alloc_type[i] == SSR)
			valid_sum_count += sbi->blocks_per_seg;
		else
			valid_sum_count += curseg_blkoff(sbi, i);
	}

	sum_in_page = (PAGE_CACHE_SIZE - 2 * SUM_JOURNAL_SIZE -
			SUM_FOOTER_SIZE) / SUMMARY_SIZE;
	if (valid_sum_count <= sum_in_page)
		return 1;
	else if ((valid_sum_count - sum_in_page) <=
		(PAGE_CACHE_SIZE - SUM_FOOTER_SIZE) / SUMMARY_SIZE)
		return 2;
	return 3;
}

/*
 * Caller should put this summary page
 */
struct page *get_sum_page(struct f2fs_sb_info *sbi, unsigned int segno)
{
	return get_meta_page(sbi, GET_SUM_BLOCK(sbi, segno));
}

static void write_sum_page(struct f2fs_sb_info *sbi,
			struct f2fs_summary_block *sum_blk, block_t blk_addr)
{
	struct page *page = grab_meta_page(sbi, blk_addr);
	void *kaddr = page_address(page);
	memcpy(kaddr, sum_blk, PAGE_CACHE_SIZE);
	set_page_dirty(page);
	f2fs_put_page(page, 1);
}

static int is_next_segment_free(struct f2fs_sb_info *sbi, int type)
{
	struct curseg_info *curseg = CURSEG_I(sbi, type);
	unsigned int segno = curseg->segno + 1;
	struct free_segmap_info *free_i = FREE_I(sbi);

	if (segno < TOTAL_SEGS(sbi) && segno % sbi->segs_per_sec)
		return !test_bit(segno, free_i->free_segmap);
	return 0;
}

/*
 * Find a new segment from the free segments bitmap to right order
 * This function should be returned with success, otherwise BUG
 */
static void get_new_segment(struct f2fs_sb_info *sbi,
			unsigned int *newseg, bool new_sec, int dir)
{
	struct free_segmap_info *free_i = FREE_I(sbi);
	unsigned int segno, secno, zoneno;
	unsigned int total_zones = TOTAL_SECS(sbi) / sbi->secs_per_zone;
	unsigned int hint = *newseg / sbi->segs_per_sec;
	unsigned int old_zoneno = GET_ZONENO_FROM_SEGNO(sbi, *newseg);
	unsigned int left_start = hint;
	bool init = true;
	int go_left = 0;
	int i;

	write_lock(&free_i->segmap_lock);

	if (!new_sec && ((*newseg + 1) % sbi->segs_per_sec)) {
		segno = find_next_zero_bit(free_i->free_segmap,
					TOTAL_SEGS(sbi), *newseg + 1);
		if (segno - *newseg < sbi->segs_per_sec -
					(*newseg % sbi->segs_per_sec))
			goto got_it;
	}
find_other_zone:
	secno = find_next_zero_bit(free_i->free_secmap, TOTAL_SECS(sbi), hint);
	if (secno >= TOTAL_SECS(sbi)) {
		if (dir == ALLOC_RIGHT) {
			secno = find_next_zero_bit(free_i->free_secmap,
							TOTAL_SECS(sbi), 0);
			f2fs_bug_on(secno >= TOTAL_SECS(sbi));
		} else {
			go_left = 1;
			left_start = hint - 1;
		}
	}
	if (go_left == 0)
		goto skip_left;

	while (test_bit(left_start, free_i->free_secmap)) {
		if (left_start > 0) {
			left_start--;
			continue;
		}
		left_start = find_next_zero_bit(free_i->free_secmap,
							TOTAL_SECS(sbi), 0);
		f2fs_bug_on(left_start >= TOTAL_SECS(sbi));
		break;
	}
	secno = left_start;
skip_left:
	hint = secno;
	segno = secno * sbi->segs_per_sec;
	zoneno = secno / sbi->secs_per_zone;

	/* give up on finding another zone */
	if (!init)
		goto got_it;
	if (sbi->secs_per_zone == 1)
		goto got_it;
	if (zoneno == old_zoneno)
		goto got_it;
	if (dir == ALLOC_LEFT) {
		if (!go_left && zoneno + 1 >= total_zones)
			goto got_it;
		if (go_left && zoneno == 0)
			goto got_it;
	}
	for (i = 0; i < NR_CURSEG_TYPE; i++)
		if (CURSEG_I(sbi, i)->zone == zoneno)
			break;

	if (i < NR_CURSEG_TYPE) {
		/* zone is in user, try another */
		if (go_left)
			hint = zoneno * sbi->secs_per_zone - 1;
		else if (zoneno + 1 >= total_zones)
			hint = 0;
		else
			hint = (zoneno + 1) * sbi->secs_per_zone;
		init = false;
		goto find_other_zone;
	}
got_it:
	/* set it as dirty segment in free segmap */
	f2fs_bug_on(test_bit(segno, free_i->free_segmap));
	__set_inuse(sbi, segno);
	*newseg = segno;
	write_unlock(&free_i->segmap_lock);
}

static void reset_curseg(struct f2fs_sb_info *sbi, int type, int modified)
{
	struct curseg_info *curseg = CURSEG_I(sbi, type);
	struct summary_footer *sum_footer;

	curseg->segno = curseg->next_segno;
	curseg->zone = GET_ZONENO_FROM_SEGNO(sbi, curseg->segno);
	curseg->next_blkoff = 0;
	curseg->next_segno = NULL_SEGNO;

	sum_footer = &(curseg->sum_blk->footer);
	memset(sum_footer, 0, sizeof(struct summary_footer));
	if (IS_DATASEG(type))
		SET_SUM_TYPE(sum_footer, SUM_TYPE_DATA);
	if (IS_NODESEG(type))
		SET_SUM_TYPE(sum_footer, SUM_TYPE_NODE);
	__set_sit_entry_type(sbi, type, curseg->segno, modified);
}

/*
 * Allocate a current working segment.
 * This function always allocates a free segment in LFS manner.
 */
static void new_curseg(struct f2fs_sb_info *sbi, int type, bool new_sec)
{
	struct curseg_info *curseg = CURSEG_I(sbi, type);
	unsigned int segno = curseg->segno;
	int dir = ALLOC_LEFT;

	write_sum_page(sbi, curseg->sum_blk,
				GET_SUM_BLOCK(sbi, segno));
	if (type == CURSEG_WARM_DATA || type == CURSEG_COLD_DATA)
		dir = ALLOC_RIGHT;

	if (test_opt(sbi, NOHEAP))
		dir = ALLOC_RIGHT;

	get_new_segment(sbi, &segno, new_sec, dir);
	curseg->next_segno = segno;
	reset_curseg(sbi, type, 1);
	curseg->alloc_type = LFS;
}

static void __next_free_blkoff(struct f2fs_sb_info *sbi,
			struct curseg_info *seg, block_t start)
{
	struct seg_entry *se = get_seg_entry(sbi, seg->segno);
	block_t ofs;
	for (ofs = start; ofs < sbi->blocks_per_seg; ofs++) {
		if (!f2fs_test_bit(ofs, se->ckpt_valid_map)
			&& !f2fs_test_bit(ofs, se->cur_valid_map))
			break;
	}
	seg->next_blkoff = ofs;
}

/*
 * If a segment is written by LFS manner, next block offset is just obtained
 * by increasing the current block offset. However, if a segment is written by
 * SSR manner, next block offset obtained by calling __next_free_blkoff
 */
static void __refresh_next_blkoff(struct f2fs_sb_info *sbi,
				struct curseg_info *seg)
{
	if (seg->alloc_type == SSR)
		__next_free_blkoff(sbi, seg, seg->next_blkoff + 1);
	else
		seg->next_blkoff++;
}

/*
 * This function always allocates a used segment (from dirty seglist) by SSR
 * manner, so it should recover the existing segment information of valid blocks
 */
static void change_curseg(struct f2fs_sb_info *sbi, int type, bool reuse)
{
	struct dirty_seglist_info *dirty_i = DIRTY_I(sbi);
	struct curseg_info *curseg = CURSEG_I(sbi, type);
	unsigned int new_segno = curseg->next_segno;
	struct f2fs_summary_block *sum_node;
	struct page *sum_page;

	write_sum_page(sbi, curseg->sum_blk,
				GET_SUM_BLOCK(sbi, curseg->segno));
	__set_test_and_inuse(sbi, new_segno);

	mutex_lock(&dirty_i->seglist_lock);
	__remove_dirty_segment(sbi, new_segno, PRE);
	__remove_dirty_segment(sbi, new_segno, DIRTY);
	mutex_unlock(&dirty_i->seglist_lock);

	reset_curseg(sbi, type, 1);
	curseg->alloc_type = SSR;
	__next_free_blkoff(sbi, curseg, 0);

	if (reuse) {
		sum_page = get_sum_page(sbi, new_segno);
		sum_node = (struct f2fs_summary_block *)page_address(sum_page);
		memcpy(curseg->sum_blk, sum_node, SUM_ENTRY_SIZE);
		f2fs_put_page(sum_page, 1);
	}
}

static int get_ssr_segment(struct f2fs_sb_info *sbi, int type)
{
	struct curseg_info *curseg = CURSEG_I(sbi, type);
	const struct victim_selection *v_ops = DIRTY_I(sbi)->v_ops;

	if (IS_NODESEG(type) || !has_not_enough_free_secs(sbi, 0))
		return v_ops->get_victim(sbi,
				&(curseg)->next_segno, BG_GC, type, SSR);

	/* For data segments, let's do SSR more intensively */
	for (; type >= CURSEG_HOT_DATA; type--)
		if (v_ops->get_victim(sbi, &(curseg)->next_segno,
						BG_GC, type, SSR))
			return 1;
	return 0;
}

/*
 * flush out current segment and replace it with new segment
 * This function should be returned with success, otherwise BUG
 */
static void allocate_segment_by_default(struct f2fs_sb_info *sbi,
						int type, bool force)
{
	struct curseg_info *curseg = CURSEG_I(sbi, type);

	if (force)
		new_curseg(sbi, type, true);
	else if (type == CURSEG_WARM_NODE)
		new_curseg(sbi, type, false);
	else if (curseg->alloc_type == LFS && is_next_segment_free(sbi, type))
		new_curseg(sbi, type, false);
	else if (need_SSR(sbi) && get_ssr_segment(sbi, type))
		change_curseg(sbi, type, true);
	else
		new_curseg(sbi, type, false);
<<<<<<< HEAD
#ifdef CONFIG_F2FS_STAT_FS
	sbi->segment_count[curseg->alloc_type]++;
#endif
=======

	stat_inc_seg_type(sbi, curseg);
>>>>>>> d8ec26d7
}

void allocate_new_segments(struct f2fs_sb_info *sbi)
{
	struct curseg_info *curseg;
	unsigned int old_curseg;
	int i;

	for (i = CURSEG_HOT_DATA; i <= CURSEG_COLD_DATA; i++) {
		curseg = CURSEG_I(sbi, i);
		old_curseg = curseg->segno;
		SIT_I(sbi)->s_ops->allocate_segment(sbi, i, true);
		locate_dirty_segment(sbi, old_curseg);
	}
}

static const struct segment_allocation default_salloc_ops = {
	.allocate_segment = allocate_segment_by_default,
};

static void f2fs_end_io_write(struct bio *bio, int err)
{
	const int uptodate = test_bit(BIO_UPTODATE, &bio->bi_flags);
	struct bio_vec *bvec = bio->bi_io_vec + bio->bi_vcnt - 1;
	struct bio_private *p = bio->bi_private;

	do {
		struct page *page = bvec->bv_page;

		if (--bvec >= bio->bi_io_vec)
			prefetchw(&bvec->bv_page->flags);
		if (!uptodate) {
			SetPageError(page);
			if (page->mapping)
				set_bit(AS_EIO, &page->mapping->flags);
			set_ckpt_flags(p->sbi->ckpt, CP_ERROR_FLAG);
			p->sbi->sb->s_flags |= MS_RDONLY;
		}
		end_page_writeback(page);
		dec_page_count(p->sbi, F2FS_WRITEBACK);
	} while (bvec >= bio->bi_io_vec);

	if (p->is_sync)
		complete(p->wait);

	if (!get_pages(p->sbi, F2FS_WRITEBACK) &&
			!list_empty(&p->sbi->cp_wait.task_list))
		wake_up(&p->sbi->cp_wait);

	kfree(p);
	bio_put(bio);
}

struct bio *f2fs_bio_alloc(struct block_device *bdev, int npages)
{
	struct bio *bio;

	/* No failure on bio allocation */
	bio = bio_alloc(GFP_NOIO, npages);
	bio->bi_bdev = bdev;
	bio->bi_private = NULL;

	return bio;
}

static void do_submit_bio(struct f2fs_sb_info *sbi,
				enum page_type type, bool sync)
{
	int rw = sync ? WRITE_SYNC : WRITE;
	enum page_type btype = type > META ? META : type;

	if (type >= META_FLUSH)
		rw = WRITE_FLUSH_FUA;

	if (btype == META)
		rw |= REQ_META;

	if (sbi->bio[btype]) {
		struct bio_private *p = sbi->bio[btype]->bi_private;
		p->sbi = sbi;
		sbi->bio[btype]->bi_end_io = f2fs_end_io_write;

		trace_f2fs_do_submit_bio(sbi->sb, btype, sync, sbi->bio[btype]);

		if (type == META_FLUSH) {
			DECLARE_COMPLETION_ONSTACK(wait);
			p->is_sync = true;
			p->wait = &wait;
			submit_bio(rw, sbi->bio[btype]);
			wait_for_completion(&wait);
		} else {
			p->is_sync = false;
			submit_bio(rw, sbi->bio[btype]);
		}
		sbi->bio[btype] = NULL;
	}
}

void f2fs_submit_bio(struct f2fs_sb_info *sbi, enum page_type type, bool sync)
{
	down_write(&sbi->bio_sem);
	do_submit_bio(sbi, type, sync);
	up_write(&sbi->bio_sem);
}

static void submit_write_page(struct f2fs_sb_info *sbi, struct page *page,
				block_t blk_addr, enum page_type type)
{
	struct block_device *bdev = sbi->sb->s_bdev;
	int bio_blocks;

	verify_block_addr(sbi, blk_addr);

	down_write(&sbi->bio_sem);

	inc_page_count(sbi, F2FS_WRITEBACK);

	if (sbi->bio[type] && sbi->last_block_in_bio[type] != blk_addr - 1)
		do_submit_bio(sbi, type, false);
alloc_new:
	if (sbi->bio[type] == NULL) {
		struct bio_private *priv;
retry:
		priv = kmalloc(sizeof(struct bio_private), GFP_NOFS);
		if (!priv) {
			cond_resched();
			goto retry;
		}

<<<<<<< HEAD
		sbi->bio[type] = f2fs_bio_alloc(bdev, max_hw_blocks(sbi));
=======
		bio_blocks = MAX_BIO_BLOCKS(max_hw_blocks(sbi));
		sbi->bio[type] = f2fs_bio_alloc(bdev, bio_blocks);
>>>>>>> d8ec26d7
		sbi->bio[type]->bi_sector = SECTOR_FROM_BLOCK(sbi, blk_addr);
		sbi->bio[type]->bi_private = priv;
		/*
		 * The end_io will be assigned at the sumbission phase.
		 * Until then, let bio_add_page() merge consecutive IOs as much
		 * as possible.
		 */
	}

	if (bio_add_page(sbi->bio[type], page, PAGE_CACHE_SIZE, 0) <
							PAGE_CACHE_SIZE) {
		do_submit_bio(sbi, type, false);
		goto alloc_new;
	}

	sbi->last_block_in_bio[type] = blk_addr;

	up_write(&sbi->bio_sem);
	trace_f2fs_submit_write_page(page, blk_addr, type);
}

void f2fs_wait_on_page_writeback(struct page *page,
				enum page_type type, bool sync)
{
	struct f2fs_sb_info *sbi = F2FS_SB(page->mapping->host->i_sb);
	if (PageWriteback(page)) {
		f2fs_submit_bio(sbi, type, sync);
		wait_on_page_writeback(page);
	}
}

static bool __has_curseg_space(struct f2fs_sb_info *sbi, int type)
{
	struct curseg_info *curseg = CURSEG_I(sbi, type);
	if (curseg->next_blkoff < sbi->blocks_per_seg)
		return true;
	return false;
}

static int __get_segment_type_2(struct page *page, enum page_type p_type)
{
	if (p_type == DATA)
		return CURSEG_HOT_DATA;
	else
		return CURSEG_HOT_NODE;
}

static int __get_segment_type_4(struct page *page, enum page_type p_type)
{
	if (p_type == DATA) {
		struct inode *inode = page->mapping->host;

		if (S_ISDIR(inode->i_mode))
			return CURSEG_HOT_DATA;
		else
			return CURSEG_COLD_DATA;
	} else {
		if (IS_DNODE(page) && !is_cold_node(page))
			return CURSEG_HOT_NODE;
		else
			return CURSEG_COLD_NODE;
	}
}

static int __get_segment_type_6(struct page *page, enum page_type p_type)
{
	if (p_type == DATA) {
		struct inode *inode = page->mapping->host;

		if (S_ISDIR(inode->i_mode))
			return CURSEG_HOT_DATA;
		else if (is_cold_data(page) || file_is_cold(inode))
			return CURSEG_COLD_DATA;
		else
			return CURSEG_WARM_DATA;
	} else {
		if (IS_DNODE(page))
			return is_cold_node(page) ? CURSEG_WARM_NODE :
						CURSEG_HOT_NODE;
		else
			return CURSEG_COLD_NODE;
	}
}

static int __get_segment_type(struct page *page, enum page_type p_type)
{
	struct f2fs_sb_info *sbi = F2FS_SB(page->mapping->host->i_sb);
	switch (sbi->active_logs) {
	case 2:
		return __get_segment_type_2(page, p_type);
	case 4:
		return __get_segment_type_4(page, p_type);
	}
	/* NR_CURSEG_TYPE(6) logs by default */
	f2fs_bug_on(sbi->active_logs != NR_CURSEG_TYPE);
	return __get_segment_type_6(page, p_type);
}

static void do_write_page(struct f2fs_sb_info *sbi, struct page *page,
			block_t old_blkaddr, block_t *new_blkaddr,
			struct f2fs_summary *sum, enum page_type p_type)
{
	struct sit_info *sit_i = SIT_I(sbi);
	struct curseg_info *curseg;
	unsigned int old_cursegno;
	int type;

	type = __get_segment_type(page, p_type);
	curseg = CURSEG_I(sbi, type);

	mutex_lock(&curseg->curseg_mutex);

	*new_blkaddr = NEXT_FREE_BLKADDR(sbi, curseg);
	old_cursegno = curseg->segno;

	/*
	 * __add_sum_entry should be resided under the curseg_mutex
	 * because, this function updates a summary entry in the
	 * current summary block.
	 */
	__add_sum_entry(sbi, type, sum);

	mutex_lock(&sit_i->sentry_lock);
	__refresh_next_blkoff(sbi, curseg);

	stat_inc_block_count(sbi, curseg);

	/*
	 * SIT information should be updated before segment allocation,
	 * since SSR needs latest valid block information.
	 */
	refresh_sit_entry(sbi, old_blkaddr, *new_blkaddr);

	if (!__has_curseg_space(sbi, type))
		sit_i->s_ops->allocate_segment(sbi, type, false);

	locate_dirty_segment(sbi, old_cursegno);
	locate_dirty_segment(sbi, GET_SEGNO(sbi, old_blkaddr));
	mutex_unlock(&sit_i->sentry_lock);

	if (p_type == NODE)
		fill_node_footer_blkaddr(page, NEXT_FREE_BLKADDR(sbi, curseg));

	/* writeout dirty page into bdev */
	submit_write_page(sbi, page, *new_blkaddr, p_type);

	mutex_unlock(&curseg->curseg_mutex);
}

void write_meta_page(struct f2fs_sb_info *sbi, struct page *page)
{
	set_page_writeback(page);
	submit_write_page(sbi, page, page->index, META);
}

void write_node_page(struct f2fs_sb_info *sbi, struct page *page,
		unsigned int nid, block_t old_blkaddr, block_t *new_blkaddr)
{
	struct f2fs_summary sum;
	set_summary(&sum, nid, 0, 0);
	do_write_page(sbi, page, old_blkaddr, new_blkaddr, &sum, NODE);
}

void write_data_page(struct inode *inode, struct page *page,
		struct dnode_of_data *dn, block_t old_blkaddr,
		block_t *new_blkaddr)
{
	struct f2fs_sb_info *sbi = F2FS_SB(inode->i_sb);
	struct f2fs_summary sum;
	struct node_info ni;

	f2fs_bug_on(old_blkaddr == NULL_ADDR);
	get_node_info(sbi, dn->nid, &ni);
	set_summary(&sum, dn->nid, dn->ofs_in_node, ni.version);

	do_write_page(sbi, page, old_blkaddr,
			new_blkaddr, &sum, DATA);
}

void rewrite_data_page(struct f2fs_sb_info *sbi, struct page *page,
					block_t old_blk_addr)
{
	submit_write_page(sbi, page, old_blk_addr, DATA);
}

void recover_data_page(struct f2fs_sb_info *sbi,
			struct page *page, struct f2fs_summary *sum,
			block_t old_blkaddr, block_t new_blkaddr)
{
	struct sit_info *sit_i = SIT_I(sbi);
	struct curseg_info *curseg;
	unsigned int segno, old_cursegno;
	struct seg_entry *se;
	int type;

	segno = GET_SEGNO(sbi, new_blkaddr);
	se = get_seg_entry(sbi, segno);
	type = se->type;

	if (se->valid_blocks == 0 && !IS_CURSEG(sbi, segno)) {
		if (old_blkaddr == NULL_ADDR)
			type = CURSEG_COLD_DATA;
		else
			type = CURSEG_WARM_DATA;
	}
	curseg = CURSEG_I(sbi, type);

	mutex_lock(&curseg->curseg_mutex);
	mutex_lock(&sit_i->sentry_lock);

	old_cursegno = curseg->segno;

	/* change the current segment */
	if (segno != curseg->segno) {
		curseg->next_segno = segno;
		change_curseg(sbi, type, true);
	}

	curseg->next_blkoff = GET_SEGOFF_FROM_SEG0(sbi, new_blkaddr) &
					(sbi->blocks_per_seg - 1);
	__add_sum_entry(sbi, type, sum);

	refresh_sit_entry(sbi, old_blkaddr, new_blkaddr);

	locate_dirty_segment(sbi, old_cursegno);
	locate_dirty_segment(sbi, GET_SEGNO(sbi, old_blkaddr));

	mutex_unlock(&sit_i->sentry_lock);
	mutex_unlock(&curseg->curseg_mutex);
}

void rewrite_node_page(struct f2fs_sb_info *sbi,
			struct page *page, struct f2fs_summary *sum,
			block_t old_blkaddr, block_t new_blkaddr)
{
	struct sit_info *sit_i = SIT_I(sbi);
	int type = CURSEG_WARM_NODE;
	struct curseg_info *curseg;
	unsigned int segno, old_cursegno;
	block_t next_blkaddr = next_blkaddr_of_node(page);
	unsigned int next_segno = GET_SEGNO(sbi, next_blkaddr);

	curseg = CURSEG_I(sbi, type);

	mutex_lock(&curseg->curseg_mutex);
	mutex_lock(&sit_i->sentry_lock);

	segno = GET_SEGNO(sbi, new_blkaddr);
	old_cursegno = curseg->segno;

	/* change the current segment */
	if (segno != curseg->segno) {
		curseg->next_segno = segno;
		change_curseg(sbi, type, true);
	}
	curseg->next_blkoff = GET_SEGOFF_FROM_SEG0(sbi, new_blkaddr) &
					(sbi->blocks_per_seg - 1);
	__add_sum_entry(sbi, type, sum);

	/* change the current log to the next block addr in advance */
	if (next_segno != segno) {
		curseg->next_segno = next_segno;
		change_curseg(sbi, type, true);
	}
	curseg->next_blkoff = GET_SEGOFF_FROM_SEG0(sbi, next_blkaddr) &
					(sbi->blocks_per_seg - 1);

	/* rewrite node page */
	set_page_writeback(page);
	submit_write_page(sbi, page, new_blkaddr, NODE);
	f2fs_submit_bio(sbi, NODE, true);
	refresh_sit_entry(sbi, old_blkaddr, new_blkaddr);

	locate_dirty_segment(sbi, old_cursegno);
	locate_dirty_segment(sbi, GET_SEGNO(sbi, old_blkaddr));

	mutex_unlock(&sit_i->sentry_lock);
	mutex_unlock(&curseg->curseg_mutex);
}

static int read_compacted_summaries(struct f2fs_sb_info *sbi)
{
	struct f2fs_checkpoint *ckpt = F2FS_CKPT(sbi);
	struct curseg_info *seg_i;
	unsigned char *kaddr;
	struct page *page;
	block_t start;
	int i, j, offset;

	start = start_sum_block(sbi);

	page = get_meta_page(sbi, start++);
	kaddr = (unsigned char *)page_address(page);

	/* Step 1: restore nat cache */
	seg_i = CURSEG_I(sbi, CURSEG_HOT_DATA);
	memcpy(&seg_i->sum_blk->n_nats, kaddr, SUM_JOURNAL_SIZE);

	/* Step 2: restore sit cache */
	seg_i = CURSEG_I(sbi, CURSEG_COLD_DATA);
	memcpy(&seg_i->sum_blk->n_sits, kaddr + SUM_JOURNAL_SIZE,
						SUM_JOURNAL_SIZE);
	offset = 2 * SUM_JOURNAL_SIZE;

	/* Step 3: restore summary entries */
	for (i = CURSEG_HOT_DATA; i <= CURSEG_COLD_DATA; i++) {
		unsigned short blk_off;
		unsigned int segno;

		seg_i = CURSEG_I(sbi, i);
		segno = le32_to_cpu(ckpt->cur_data_segno[i]);
		blk_off = le16_to_cpu(ckpt->cur_data_blkoff[i]);
		seg_i->next_segno = segno;
		reset_curseg(sbi, i, 0);
		seg_i->alloc_type = ckpt->alloc_type[i];
		seg_i->next_blkoff = blk_off;

		if (seg_i->alloc_type == SSR)
			blk_off = sbi->blocks_per_seg;

		for (j = 0; j < blk_off; j++) {
			struct f2fs_summary *s;
			s = (struct f2fs_summary *)(kaddr + offset);
			seg_i->sum_blk->entries[j] = *s;
			offset += SUMMARY_SIZE;
			if (offset + SUMMARY_SIZE <= PAGE_CACHE_SIZE -
						SUM_FOOTER_SIZE)
				continue;

			f2fs_put_page(page, 1);
			page = NULL;

			page = get_meta_page(sbi, start++);
			kaddr = (unsigned char *)page_address(page);
			offset = 0;
		}
	}
	f2fs_put_page(page, 1);
	return 0;
}

static int read_normal_summaries(struct f2fs_sb_info *sbi, int type)
{
	struct f2fs_checkpoint *ckpt = F2FS_CKPT(sbi);
	struct f2fs_summary_block *sum;
	struct curseg_info *curseg;
	struct page *new;
	unsigned short blk_off;
	unsigned int segno = 0;
	block_t blk_addr = 0;

	/* get segment number and block addr */
	if (IS_DATASEG(type)) {
		segno = le32_to_cpu(ckpt->cur_data_segno[type]);
		blk_off = le16_to_cpu(ckpt->cur_data_blkoff[type -
							CURSEG_HOT_DATA]);
		if (is_set_ckpt_flags(ckpt, CP_UMOUNT_FLAG))
			blk_addr = sum_blk_addr(sbi, NR_CURSEG_TYPE, type);
		else
			blk_addr = sum_blk_addr(sbi, NR_CURSEG_DATA_TYPE, type);
	} else {
		segno = le32_to_cpu(ckpt->cur_node_segno[type -
							CURSEG_HOT_NODE]);
		blk_off = le16_to_cpu(ckpt->cur_node_blkoff[type -
							CURSEG_HOT_NODE]);
		if (is_set_ckpt_flags(ckpt, CP_UMOUNT_FLAG))
			blk_addr = sum_blk_addr(sbi, NR_CURSEG_NODE_TYPE,
							type - CURSEG_HOT_NODE);
		else
			blk_addr = GET_SUM_BLOCK(sbi, segno);
	}

	new = get_meta_page(sbi, blk_addr);
	sum = (struct f2fs_summary_block *)page_address(new);

	if (IS_NODESEG(type)) {
		if (is_set_ckpt_flags(ckpt, CP_UMOUNT_FLAG)) {
			struct f2fs_summary *ns = &sum->entries[0];
			int i;
			for (i = 0; i < sbi->blocks_per_seg; i++, ns++) {
				ns->version = 0;
				ns->ofs_in_node = 0;
			}
		} else {
			if (restore_node_summary(sbi, segno, sum)) {
				f2fs_put_page(new, 1);
				return -EINVAL;
			}
		}
	}

	/* set uncompleted segment to curseg */
	curseg = CURSEG_I(sbi, type);
	mutex_lock(&curseg->curseg_mutex);
	memcpy(curseg->sum_blk, sum, PAGE_CACHE_SIZE);
	curseg->next_segno = segno;
	reset_curseg(sbi, type, 0);
	curseg->alloc_type = ckpt->alloc_type[type];
	curseg->next_blkoff = blk_off;
	mutex_unlock(&curseg->curseg_mutex);
	f2fs_put_page(new, 1);
	return 0;
}

static int restore_curseg_summaries(struct f2fs_sb_info *sbi)
{
	int type = CURSEG_HOT_DATA;

	if (is_set_ckpt_flags(F2FS_CKPT(sbi), CP_COMPACT_SUM_FLAG)) {
		/* restore for compacted data summary */
		if (read_compacted_summaries(sbi))
			return -EINVAL;
		type = CURSEG_HOT_NODE;
	}

	for (; type <= CURSEG_COLD_NODE; type++)
		if (read_normal_summaries(sbi, type))
			return -EINVAL;
	return 0;
}

static void write_compacted_summaries(struct f2fs_sb_info *sbi, block_t blkaddr)
{
	struct page *page;
	unsigned char *kaddr;
	struct f2fs_summary *summary;
	struct curseg_info *seg_i;
	int written_size = 0;
	int i, j;

	page = grab_meta_page(sbi, blkaddr++);
	kaddr = (unsigned char *)page_address(page);

	/* Step 1: write nat cache */
	seg_i = CURSEG_I(sbi, CURSEG_HOT_DATA);
	memcpy(kaddr, &seg_i->sum_blk->n_nats, SUM_JOURNAL_SIZE);
	written_size += SUM_JOURNAL_SIZE;

	/* Step 2: write sit cache */
	seg_i = CURSEG_I(sbi, CURSEG_COLD_DATA);
	memcpy(kaddr + written_size, &seg_i->sum_blk->n_sits,
						SUM_JOURNAL_SIZE);
	written_size += SUM_JOURNAL_SIZE;

	/* Step 3: write summary entries */
	for (i = CURSEG_HOT_DATA; i <= CURSEG_COLD_DATA; i++) {
		unsigned short blkoff;
		seg_i = CURSEG_I(sbi, i);
		if (sbi->ckpt->alloc_type[i] == SSR)
			blkoff = sbi->blocks_per_seg;
		else
			blkoff = curseg_blkoff(sbi, i);

		for (j = 0; j < blkoff; j++) {
			if (!page) {
				page = grab_meta_page(sbi, blkaddr++);
				kaddr = (unsigned char *)page_address(page);
				written_size = 0;
			}
			summary = (struct f2fs_summary *)(kaddr + written_size);
			*summary = seg_i->sum_blk->entries[j];
			written_size += SUMMARY_SIZE;

			if (written_size + SUMMARY_SIZE <= PAGE_CACHE_SIZE -
							SUM_FOOTER_SIZE)
				continue;

			set_page_dirty(page);
			f2fs_put_page(page, 1);
			page = NULL;
		}
	}
	if (page) {
		set_page_dirty(page);
		f2fs_put_page(page, 1);
	}
}

static void write_normal_summaries(struct f2fs_sb_info *sbi,
					block_t blkaddr, int type)
{
	int i, end;
	if (IS_DATASEG(type))
		end = type + NR_CURSEG_DATA_TYPE;
	else
		end = type + NR_CURSEG_NODE_TYPE;

	for (i = type; i < end; i++) {
		struct curseg_info *sum = CURSEG_I(sbi, i);
		mutex_lock(&sum->curseg_mutex);
		write_sum_page(sbi, sum->sum_blk, blkaddr + (i - type));
		mutex_unlock(&sum->curseg_mutex);
	}
}

void write_data_summaries(struct f2fs_sb_info *sbi, block_t start_blk)
{
	if (is_set_ckpt_flags(F2FS_CKPT(sbi), CP_COMPACT_SUM_FLAG))
		write_compacted_summaries(sbi, start_blk);
	else
		write_normal_summaries(sbi, start_blk, CURSEG_HOT_DATA);
}

void write_node_summaries(struct f2fs_sb_info *sbi, block_t start_blk)
{
	if (is_set_ckpt_flags(F2FS_CKPT(sbi), CP_UMOUNT_FLAG))
		write_normal_summaries(sbi, start_blk, CURSEG_HOT_NODE);
}

int lookup_journal_in_cursum(struct f2fs_summary_block *sum, int type,
					unsigned int val, int alloc)
{
	int i;

	if (type == NAT_JOURNAL) {
		for (i = 0; i < nats_in_cursum(sum); i++) {
			if (le32_to_cpu(nid_in_journal(sum, i)) == val)
				return i;
		}
		if (alloc && nats_in_cursum(sum) < NAT_JOURNAL_ENTRIES)
			return update_nats_in_cursum(sum, 1);
	} else if (type == SIT_JOURNAL) {
		for (i = 0; i < sits_in_cursum(sum); i++)
			if (le32_to_cpu(segno_in_journal(sum, i)) == val)
				return i;
		if (alloc && sits_in_cursum(sum) < SIT_JOURNAL_ENTRIES)
			return update_sits_in_cursum(sum, 1);
	}
	return -1;
}

static struct page *get_current_sit_page(struct f2fs_sb_info *sbi,
					unsigned int segno)
{
	struct sit_info *sit_i = SIT_I(sbi);
	unsigned int offset = SIT_BLOCK_OFFSET(sit_i, segno);
	block_t blk_addr = sit_i->sit_base_addr + offset;

	check_seg_range(sbi, segno);

	/* calculate sit block address */
	if (f2fs_test_bit(offset, sit_i->sit_bitmap))
		blk_addr += sit_i->sit_blocks;

	return get_meta_page(sbi, blk_addr);
}

static struct page *get_next_sit_page(struct f2fs_sb_info *sbi,
					unsigned int start)
{
	struct sit_info *sit_i = SIT_I(sbi);
	struct page *src_page, *dst_page;
	pgoff_t src_off, dst_off;
	void *src_addr, *dst_addr;

	src_off = current_sit_addr(sbi, start);
	dst_off = next_sit_addr(sbi, src_off);

	/* get current sit block page without lock */
	src_page = get_meta_page(sbi, src_off);
	dst_page = grab_meta_page(sbi, dst_off);
	f2fs_bug_on(PageDirty(src_page));

	src_addr = page_address(src_page);
	dst_addr = page_address(dst_page);
	memcpy(dst_addr, src_addr, PAGE_CACHE_SIZE);

	set_page_dirty(dst_page);
	f2fs_put_page(src_page, 1);

	set_to_next_sit(sit_i, start);

	return dst_page;
}

static bool flush_sits_in_journal(struct f2fs_sb_info *sbi)
{
	struct curseg_info *curseg = CURSEG_I(sbi, CURSEG_COLD_DATA);
	struct f2fs_summary_block *sum = curseg->sum_blk;
	int i;

	/*
	 * If the journal area in the current summary is full of sit entries,
	 * all the sit entries will be flushed. Otherwise the sit entries
	 * are not able to replace with newly hot sit entries.
	 */
	if (sits_in_cursum(sum) >= SIT_JOURNAL_ENTRIES) {
		for (i = sits_in_cursum(sum) - 1; i >= 0; i--) {
			unsigned int segno;
			segno = le32_to_cpu(segno_in_journal(sum, i));
			__mark_sit_entry_dirty(sbi, segno);
		}
		update_sits_in_cursum(sum, -sits_in_cursum(sum));
		return true;
	}
	return false;
}

/*
 * CP calls this function, which flushes SIT entries including sit_journal,
 * and moves prefree segs to free segs.
 */
void flush_sit_entries(struct f2fs_sb_info *sbi)
{
	struct sit_info *sit_i = SIT_I(sbi);
	unsigned long *bitmap = sit_i->dirty_sentries_bitmap;
	struct curseg_info *curseg = CURSEG_I(sbi, CURSEG_COLD_DATA);
	struct f2fs_summary_block *sum = curseg->sum_blk;
	unsigned long nsegs = TOTAL_SEGS(sbi);
	struct page *page = NULL;
	struct f2fs_sit_block *raw_sit = NULL;
	unsigned int start = 0, end = 0;
	unsigned int segno = -1;
	bool flushed;

	mutex_lock(&curseg->curseg_mutex);
	mutex_lock(&sit_i->sentry_lock);

	/*
	 * "flushed" indicates whether sit entries in journal are flushed
	 * to the SIT area or not.
	 */
	flushed = flush_sits_in_journal(sbi);

	while ((segno = find_next_bit(bitmap, nsegs, segno + 1)) < nsegs) {
		struct seg_entry *se = get_seg_entry(sbi, segno);
		int sit_offset, offset;

		sit_offset = SIT_ENTRY_OFFSET(sit_i, segno);

		if (flushed)
			goto to_sit_page;

		offset = lookup_journal_in_cursum(sum, SIT_JOURNAL, segno, 1);
		if (offset >= 0) {
			segno_in_journal(sum, offset) = cpu_to_le32(segno);
			seg_info_to_raw_sit(se, &sit_in_journal(sum, offset));
			goto flush_done;
		}
to_sit_page:
		if (!page || (start > segno) || (segno > end)) {
			if (page) {
				f2fs_put_page(page, 1);
				page = NULL;
			}

			start = START_SEGNO(sit_i, segno);
			end = start + SIT_ENTRY_PER_BLOCK - 1;

			/* read sit block that will be updated */
			page = get_next_sit_page(sbi, start);
			raw_sit = page_address(page);
		}

		/* udpate entry in SIT block */
		seg_info_to_raw_sit(se, &raw_sit->entries[sit_offset]);
flush_done:
		__clear_bit(segno, bitmap);
		sit_i->dirty_sentries--;
	}
	mutex_unlock(&sit_i->sentry_lock);
	mutex_unlock(&curseg->curseg_mutex);

	/* writeout last modified SIT block */
	f2fs_put_page(page, 1);

	set_prefree_as_free_segments(sbi);
}

static int build_sit_info(struct f2fs_sb_info *sbi)
{
	struct f2fs_super_block *raw_super = F2FS_RAW_SUPER(sbi);
	struct f2fs_checkpoint *ckpt = F2FS_CKPT(sbi);
	struct sit_info *sit_i;
	unsigned int sit_segs, start;
	char *src_bitmap, *dst_bitmap;
	unsigned int bitmap_size;

	/* allocate memory for SIT information */
	sit_i = kzalloc(sizeof(struct sit_info), GFP_KERNEL);
	if (!sit_i)
		return -ENOMEM;

	SM_I(sbi)->sit_info = sit_i;

	sit_i->sentries = vzalloc(TOTAL_SEGS(sbi) * sizeof(struct seg_entry));
	if (!sit_i->sentries)
		return -ENOMEM;

	bitmap_size = f2fs_bitmap_size(TOTAL_SEGS(sbi));
	sit_i->dirty_sentries_bitmap = kzalloc(bitmap_size, GFP_KERNEL);
	if (!sit_i->dirty_sentries_bitmap)
		return -ENOMEM;

	for (start = 0; start < TOTAL_SEGS(sbi); start++) {
		sit_i->sentries[start].cur_valid_map
			= kzalloc(SIT_VBLOCK_MAP_SIZE, GFP_KERNEL);
		sit_i->sentries[start].ckpt_valid_map
			= kzalloc(SIT_VBLOCK_MAP_SIZE, GFP_KERNEL);
		if (!sit_i->sentries[start].cur_valid_map
				|| !sit_i->sentries[start].ckpt_valid_map)
			return -ENOMEM;
	}

	if (sbi->segs_per_sec > 1) {
		sit_i->sec_entries = vzalloc(TOTAL_SECS(sbi) *
					sizeof(struct sec_entry));
		if (!sit_i->sec_entries)
			return -ENOMEM;
	}

	/* get information related with SIT */
	sit_segs = le32_to_cpu(raw_super->segment_count_sit) >> 1;

	/* setup SIT bitmap from ckeckpoint pack */
	bitmap_size = __bitmap_size(sbi, SIT_BITMAP);
	src_bitmap = __bitmap_ptr(sbi, SIT_BITMAP);

	dst_bitmap = kmemdup(src_bitmap, bitmap_size, GFP_KERNEL);
	if (!dst_bitmap)
		return -ENOMEM;

	/* init SIT information */
	sit_i->s_ops = &default_salloc_ops;

	sit_i->sit_base_addr = le32_to_cpu(raw_super->sit_blkaddr);
	sit_i->sit_blocks = sit_segs << sbi->log_blocks_per_seg;
	sit_i->written_valid_blocks = le64_to_cpu(ckpt->valid_block_count);
	sit_i->sit_bitmap = dst_bitmap;
	sit_i->bitmap_size = bitmap_size;
	sit_i->dirty_sentries = 0;
	sit_i->sents_per_block = SIT_ENTRY_PER_BLOCK;
	sit_i->elapsed_time = le64_to_cpu(sbi->ckpt->elapsed_time);
	sit_i->mounted_time = CURRENT_TIME_SEC.tv_sec;
	mutex_init(&sit_i->sentry_lock);
	return 0;
}

static int build_free_segmap(struct f2fs_sb_info *sbi)
{
	struct f2fs_sm_info *sm_info = SM_I(sbi);
	struct free_segmap_info *free_i;
	unsigned int bitmap_size, sec_bitmap_size;

	/* allocate memory for free segmap information */
	free_i = kzalloc(sizeof(struct free_segmap_info), GFP_KERNEL);
	if (!free_i)
		return -ENOMEM;

	SM_I(sbi)->free_info = free_i;

	bitmap_size = f2fs_bitmap_size(TOTAL_SEGS(sbi));
	free_i->free_segmap = kmalloc(bitmap_size, GFP_KERNEL);
	if (!free_i->free_segmap)
		return -ENOMEM;

	sec_bitmap_size = f2fs_bitmap_size(TOTAL_SECS(sbi));
	free_i->free_secmap = kmalloc(sec_bitmap_size, GFP_KERNEL);
	if (!free_i->free_secmap)
		return -ENOMEM;

	/* set all segments as dirty temporarily */
	memset(free_i->free_segmap, 0xff, bitmap_size);
	memset(free_i->free_secmap, 0xff, sec_bitmap_size);

	/* init free segmap information */
	free_i->start_segno =
		(unsigned int) GET_SEGNO_FROM_SEG0(sbi, sm_info->main_blkaddr);
	free_i->free_segments = 0;
	free_i->free_sections = 0;
	rwlock_init(&free_i->segmap_lock);
	return 0;
}

static int build_curseg(struct f2fs_sb_info *sbi)
{
	struct curseg_info *array;
	int i;

	array = kzalloc(sizeof(*array) * NR_CURSEG_TYPE, GFP_KERNEL);
	if (!array)
		return -ENOMEM;

	SM_I(sbi)->curseg_array = array;

	for (i = 0; i < NR_CURSEG_TYPE; i++) {
		mutex_init(&array[i].curseg_mutex);
		array[i].sum_blk = kzalloc(PAGE_CACHE_SIZE, GFP_KERNEL);
		if (!array[i].sum_blk)
			return -ENOMEM;
		array[i].segno = NULL_SEGNO;
		array[i].next_blkoff = 0;
	}
	return restore_curseg_summaries(sbi);
}

static void build_sit_entries(struct f2fs_sb_info *sbi)
{
	struct sit_info *sit_i = SIT_I(sbi);
	struct curseg_info *curseg = CURSEG_I(sbi, CURSEG_COLD_DATA);
	struct f2fs_summary_block *sum = curseg->sum_blk;
	unsigned int start;

	for (start = 0; start < TOTAL_SEGS(sbi); start++) {
		struct seg_entry *se = &sit_i->sentries[start];
		struct f2fs_sit_block *sit_blk;
		struct f2fs_sit_entry sit;
		struct page *page;
		int i;

		mutex_lock(&curseg->curseg_mutex);
		for (i = 0; i < sits_in_cursum(sum); i++) {
			if (le32_to_cpu(segno_in_journal(sum, i)) == start) {
				sit = sit_in_journal(sum, i);
				mutex_unlock(&curseg->curseg_mutex);
				goto got_it;
			}
		}
		mutex_unlock(&curseg->curseg_mutex);
		page = get_current_sit_page(sbi, start);
		sit_blk = (struct f2fs_sit_block *)page_address(page);
		sit = sit_blk->entries[SIT_ENTRY_OFFSET(sit_i, start)];
		f2fs_put_page(page, 1);
got_it:
		check_block_count(sbi, start, &sit);
		seg_info_from_raw_sit(se, &sit);
		if (sbi->segs_per_sec > 1) {
			struct sec_entry *e = get_sec_entry(sbi, start);
			e->valid_blocks += se->valid_blocks;
		}
	}
}

static void init_free_segmap(struct f2fs_sb_info *sbi)
{
	unsigned int start;
	int type;

	for (start = 0; start < TOTAL_SEGS(sbi); start++) {
		struct seg_entry *sentry = get_seg_entry(sbi, start);
		if (!sentry->valid_blocks)
			__set_free(sbi, start);
	}

	/* set use the current segments */
	for (type = CURSEG_HOT_DATA; type <= CURSEG_COLD_NODE; type++) {
		struct curseg_info *curseg_t = CURSEG_I(sbi, type);
		__set_test_and_inuse(sbi, curseg_t->segno);
	}
}

static void init_dirty_segmap(struct f2fs_sb_info *sbi)
{
	struct dirty_seglist_info *dirty_i = DIRTY_I(sbi);
	struct free_segmap_info *free_i = FREE_I(sbi);
	unsigned int segno = 0, offset = 0, total_segs = TOTAL_SEGS(sbi);
	unsigned short valid_blocks;

	while (1) {
		/* find dirty segment based on free segmap */
		segno = find_next_inuse(free_i, total_segs, offset);
		if (segno >= total_segs)
			break;
		offset = segno + 1;
		valid_blocks = get_valid_blocks(sbi, segno, 0);
		if (valid_blocks >= sbi->blocks_per_seg || !valid_blocks)
			continue;
		mutex_lock(&dirty_i->seglist_lock);
		__locate_dirty_segment(sbi, segno, DIRTY);
		mutex_unlock(&dirty_i->seglist_lock);
	}
}

static int init_victim_secmap(struct f2fs_sb_info *sbi)
{
	struct dirty_seglist_info *dirty_i = DIRTY_I(sbi);
	unsigned int bitmap_size = f2fs_bitmap_size(TOTAL_SECS(sbi));

	dirty_i->victim_secmap = kzalloc(bitmap_size, GFP_KERNEL);
	if (!dirty_i->victim_secmap)
		return -ENOMEM;
	return 0;
}

static int build_dirty_segmap(struct f2fs_sb_info *sbi)
{
	struct dirty_seglist_info *dirty_i;
	unsigned int bitmap_size, i;

	/* allocate memory for dirty segments list information */
	dirty_i = kzalloc(sizeof(struct dirty_seglist_info), GFP_KERNEL);
	if (!dirty_i)
		return -ENOMEM;

	SM_I(sbi)->dirty_info = dirty_i;
	mutex_init(&dirty_i->seglist_lock);

	bitmap_size = f2fs_bitmap_size(TOTAL_SEGS(sbi));

	for (i = 0; i < NR_DIRTY_TYPE; i++) {
		dirty_i->dirty_segmap[i] = kzalloc(bitmap_size, GFP_KERNEL);
		if (!dirty_i->dirty_segmap[i])
			return -ENOMEM;
	}

	init_dirty_segmap(sbi);
	return init_victim_secmap(sbi);
}

/*
 * Update min, max modified time for cost-benefit GC algorithm
 */
static void init_min_max_mtime(struct f2fs_sb_info *sbi)
{
	struct sit_info *sit_i = SIT_I(sbi);
	unsigned int segno;

	mutex_lock(&sit_i->sentry_lock);

	sit_i->min_mtime = LLONG_MAX;

	for (segno = 0; segno < TOTAL_SEGS(sbi); segno += sbi->segs_per_sec) {
		unsigned int i;
		unsigned long long mtime = 0;

		for (i = 0; i < sbi->segs_per_sec; i++)
			mtime += get_seg_entry(sbi, segno + i)->mtime;

		mtime = div_u64(mtime, sbi->segs_per_sec);

		if (sit_i->min_mtime > mtime)
			sit_i->min_mtime = mtime;
	}
	sit_i->max_mtime = get_mtime(sbi);
	mutex_unlock(&sit_i->sentry_lock);
}

int build_segment_manager(struct f2fs_sb_info *sbi)
{
	struct f2fs_super_block *raw_super = F2FS_RAW_SUPER(sbi);
	struct f2fs_checkpoint *ckpt = F2FS_CKPT(sbi);
	struct f2fs_sm_info *sm_info;
	int err;

	sm_info = kzalloc(sizeof(struct f2fs_sm_info), GFP_KERNEL);
	if (!sm_info)
		return -ENOMEM;

	/* init sm info */
	sbi->sm_info = sm_info;
	INIT_LIST_HEAD(&sm_info->wblist_head);
	spin_lock_init(&sm_info->wblist_lock);
	sm_info->seg0_blkaddr = le32_to_cpu(raw_super->segment0_blkaddr);
	sm_info->main_blkaddr = le32_to_cpu(raw_super->main_blkaddr);
	sm_info->segment_count = le32_to_cpu(raw_super->segment_count);
	sm_info->reserved_segments = le32_to_cpu(ckpt->rsvd_segment_count);
	sm_info->ovp_segments = le32_to_cpu(ckpt->overprov_segment_count);
	sm_info->main_segments = le32_to_cpu(raw_super->segment_count_main);
	sm_info->ssa_blkaddr = le32_to_cpu(raw_super->ssa_blkaddr);
	sm_info->rec_prefree_segments = DEF_RECLAIM_PREFREE_SEGMENTS;

	err = build_sit_info(sbi);
	if (err)
		return err;
	err = build_free_segmap(sbi);
	if (err)
		return err;
	err = build_curseg(sbi);
	if (err)
		return err;

	/* reinit free segmap based on SIT */
	build_sit_entries(sbi);

	init_free_segmap(sbi);
	err = build_dirty_segmap(sbi);
	if (err)
		return err;

	init_min_max_mtime(sbi);
	return 0;
}

static void discard_dirty_segmap(struct f2fs_sb_info *sbi,
		enum dirty_type dirty_type)
{
	struct dirty_seglist_info *dirty_i = DIRTY_I(sbi);

	mutex_lock(&dirty_i->seglist_lock);
	kfree(dirty_i->dirty_segmap[dirty_type]);
	dirty_i->nr_dirty[dirty_type] = 0;
	mutex_unlock(&dirty_i->seglist_lock);
}

static void destroy_victim_secmap(struct f2fs_sb_info *sbi)
{
	struct dirty_seglist_info *dirty_i = DIRTY_I(sbi);
	kfree(dirty_i->victim_secmap);
}

static void destroy_dirty_segmap(struct f2fs_sb_info *sbi)
{
	struct dirty_seglist_info *dirty_i = DIRTY_I(sbi);
	int i;

	if (!dirty_i)
		return;

	/* discard pre-free/dirty segments list */
	for (i = 0; i < NR_DIRTY_TYPE; i++)
		discard_dirty_segmap(sbi, i);

	destroy_victim_secmap(sbi);
	SM_I(sbi)->dirty_info = NULL;
	kfree(dirty_i);
}

static void destroy_curseg(struct f2fs_sb_info *sbi)
{
	struct curseg_info *array = SM_I(sbi)->curseg_array;
	int i;

	if (!array)
		return;
	SM_I(sbi)->curseg_array = NULL;
	for (i = 0; i < NR_CURSEG_TYPE; i++)
		kfree(array[i].sum_blk);
	kfree(array);
}

static void destroy_free_segmap(struct f2fs_sb_info *sbi)
{
	struct free_segmap_info *free_i = SM_I(sbi)->free_info;
	if (!free_i)
		return;
	SM_I(sbi)->free_info = NULL;
	kfree(free_i->free_segmap);
	kfree(free_i->free_secmap);
	kfree(free_i);
}

static void destroy_sit_info(struct f2fs_sb_info *sbi)
{
	struct sit_info *sit_i = SIT_I(sbi);
	unsigned int start;

	if (!sit_i)
		return;

	if (sit_i->sentries) {
		for (start = 0; start < TOTAL_SEGS(sbi); start++) {
			kfree(sit_i->sentries[start].cur_valid_map);
			kfree(sit_i->sentries[start].ckpt_valid_map);
		}
	}
	vfree(sit_i->sentries);
	vfree(sit_i->sec_entries);
	kfree(sit_i->dirty_sentries_bitmap);

	SM_I(sbi)->sit_info = NULL;
	kfree(sit_i->sit_bitmap);
	kfree(sit_i);
}

void destroy_segment_manager(struct f2fs_sb_info *sbi)
{
	struct f2fs_sm_info *sm_info = SM_I(sbi);
	if (!sm_info)
		return;
	destroy_dirty_segmap(sbi);
	destroy_curseg(sbi);
	destroy_free_segmap(sbi);
	destroy_sit_info(sbi);
	sbi->sm_info = NULL;
	kfree(sm_info);
}<|MERGE_RESOLUTION|>--- conflicted
+++ resolved
@@ -551,14 +551,8 @@
 		change_curseg(sbi, type, true);
 	else
 		new_curseg(sbi, type, false);
-<<<<<<< HEAD
-#ifdef CONFIG_F2FS_STAT_FS
-	sbi->segment_count[curseg->alloc_type]++;
-#endif
-=======
 
 	stat_inc_seg_type(sbi, curseg);
->>>>>>> d8ec26d7
 }
 
 void allocate_new_segments(struct f2fs_sb_info *sbi)
@@ -688,12 +682,8 @@
 			goto retry;
 		}
 
-<<<<<<< HEAD
-		sbi->bio[type] = f2fs_bio_alloc(bdev, max_hw_blocks(sbi));
-=======
 		bio_blocks = MAX_BIO_BLOCKS(max_hw_blocks(sbi));
 		sbi->bio[type] = f2fs_bio_alloc(bdev, bio_blocks);
->>>>>>> d8ec26d7
 		sbi->bio[type]->bi_sector = SECTOR_FROM_BLOCK(sbi, blk_addr);
 		sbi->bio[type]->bi_private = priv;
 		/*
