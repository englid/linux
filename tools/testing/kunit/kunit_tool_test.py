#!/usr/bin/env python3
# SPDX-License-Identifier: GPL-2.0
#
# A collection of tests for tools/testing/kunit/kunit.py
#
# Copyright (C) 2019, Google LLC.
# Author: Brendan Higgins <brendanhiggins@google.com>

import unittest
from unittest import mock

import tempfile, shutil # Handling test_tmpdir

import itertools
import json
import signal
import os

import kunit_config
import kunit_parser
import kunit_kernel
import kunit_json
import kunit

test_tmpdir = ''
abs_test_data_dir = ''

def setUpModule():
	global test_tmpdir, abs_test_data_dir
	test_tmpdir = tempfile.mkdtemp()
	abs_test_data_dir = os.path.abspath(os.path.join(os.path.dirname(__file__), 'test_data'))

def tearDownModule():
	shutil.rmtree(test_tmpdir)

def test_data_path(path):
	return os.path.join(abs_test_data_dir, path)

class KconfigTest(unittest.TestCase):

	def test_is_subset_of(self):
		kconfig0 = kunit_config.Kconfig()
		self.assertTrue(kconfig0.is_subset_of(kconfig0))

		kconfig1 = kunit_config.Kconfig()
		kconfig1.add_entry(kunit_config.KconfigEntry('TEST', 'y'))
		self.assertTrue(kconfig1.is_subset_of(kconfig1))
		self.assertTrue(kconfig0.is_subset_of(kconfig1))
		self.assertFalse(kconfig1.is_subset_of(kconfig0))

	def test_read_from_file(self):
		kconfig = kunit_config.Kconfig()
		kconfig_path = test_data_path('test_read_from_file.kconfig')

		kconfig.read_from_file(kconfig_path)

		expected_kconfig = kunit_config.Kconfig()
		expected_kconfig.add_entry(
			kunit_config.KconfigEntry('UML', 'y'))
		expected_kconfig.add_entry(
			kunit_config.KconfigEntry('MMU', 'y'))
		expected_kconfig.add_entry(
			kunit_config.KconfigEntry('TEST', 'y'))
		expected_kconfig.add_entry(
			kunit_config.KconfigEntry('EXAMPLE_TEST', 'y'))
		expected_kconfig.add_entry(
			kunit_config.KconfigEntry('MK8', 'n'))

		self.assertEqual(kconfig.entries(), expected_kconfig.entries())

	def test_write_to_file(self):
		kconfig_path = os.path.join(test_tmpdir, '.config')

		expected_kconfig = kunit_config.Kconfig()
		expected_kconfig.add_entry(
			kunit_config.KconfigEntry('UML', 'y'))
		expected_kconfig.add_entry(
			kunit_config.KconfigEntry('MMU', 'y'))
		expected_kconfig.add_entry(
			kunit_config.KconfigEntry('TEST', 'y'))
		expected_kconfig.add_entry(
			kunit_config.KconfigEntry('EXAMPLE_TEST', 'y'))
		expected_kconfig.add_entry(
			kunit_config.KconfigEntry('MK8', 'n'))

		expected_kconfig.write_to_file(kconfig_path)

		actual_kconfig = kunit_config.Kconfig()
		actual_kconfig.read_from_file(kconfig_path)

		self.assertEqual(actual_kconfig.entries(),
				 expected_kconfig.entries())

class KUnitParserTest(unittest.TestCase):

	def assertContains(self, needle: str, haystack: kunit_parser.LineStream):
		# Clone the iterator so we can print the contents on failure.
		copy, backup = itertools.tee(haystack)
		for line in copy:
			if needle in line:
				return
		raise AssertionError(f'"{needle}" not found in {list(backup)}!')

	def test_output_isolated_correctly(self):
		log_path = test_data_path('test_output_isolated_correctly.log')
		with open(log_path) as file:
			result = kunit_parser.extract_tap_lines(file.readlines())
		self.assertContains('TAP version 14', result)
		self.assertContains('	# Subtest: example', result)
		self.assertContains('	1..2', result)
		self.assertContains('	ok 1 - example_simple_test', result)
		self.assertContains('	ok 2 - example_mock_test', result)
		self.assertContains('ok 1 - example', result)

	def test_output_with_prefix_isolated_correctly(self):
		log_path = test_data_path('test_pound_sign.log')
		with open(log_path) as file:
			result = kunit_parser.extract_tap_lines(file.readlines())
		self.assertContains('TAP version 14', result)
		self.assertContains('	# Subtest: kunit-resource-test', result)
		self.assertContains('	1..5', result)
		self.assertContains('	ok 1 - kunit_resource_test_init_resources', result)
		self.assertContains('	ok 2 - kunit_resource_test_alloc_resource', result)
		self.assertContains('	ok 3 - kunit_resource_test_destroy_resource', result)
		self.assertContains(' foo bar 	#', result)
		self.assertContains('	ok 4 - kunit_resource_test_cleanup_resources', result)
		self.assertContains('	ok 5 - kunit_resource_test_proper_free_ordering', result)
		self.assertContains('ok 1 - kunit-resource-test', result)
		self.assertContains(' foo bar 	# non-kunit output', result)
		self.assertContains('	# Subtest: kunit-try-catch-test', result)
		self.assertContains('	1..2', result)
		self.assertContains('	ok 1 - kunit_test_try_catch_successful_try_no_catch',
				    result)
		self.assertContains('	ok 2 - kunit_test_try_catch_unsuccessful_try_does_catch',
				    result)
		self.assertContains('ok 2 - kunit-try-catch-test', result)
		self.assertContains('	# Subtest: string-stream-test', result)
		self.assertContains('	1..3', result)
		self.assertContains('	ok 1 - string_stream_test_empty_on_creation', result)
		self.assertContains('	ok 2 - string_stream_test_not_empty_after_add', result)
		self.assertContains('	ok 3 - string_stream_test_get_string', result)
		self.assertContains('ok 3 - string-stream-test', result)

	def test_parse_successful_test_log(self):
		all_passed_log = test_data_path('test_is_test_passed-all_passed.log')
		with open(all_passed_log) as file:
			result = kunit_parser.parse_run_tests(file.readlines())
		self.assertEqual(
			kunit_parser.TestStatus.SUCCESS,
			result.status)

	def test_parse_failed_test_log(self):
		failed_log = test_data_path('test_is_test_passed-failure.log')
		with open(failed_log) as file:
			result = kunit_parser.parse_run_tests(file.readlines())
		self.assertEqual(
			kunit_parser.TestStatus.FAILURE,
			result.status)

	def test_no_header(self):
		empty_log = test_data_path('test_is_test_passed-no_tests_run_no_header.log')
		with open(empty_log) as file:
			result = kunit_parser.parse_run_tests(
				kunit_parser.extract_tap_lines(file.readlines()))
		self.assertEqual(0, len(result.suites))
		self.assertEqual(
			kunit_parser.TestStatus.FAILURE_TO_PARSE_TESTS,
			result.status)

	def test_no_tests(self):
		empty_log = test_data_path('test_is_test_passed-no_tests_run_with_header.log')
		with open(empty_log) as file:
			result = kunit_parser.parse_run_tests(
				kunit_parser.extract_tap_lines(file.readlines()))
		self.assertEqual(0, len(result.suites))
		self.assertEqual(
			kunit_parser.TestStatus.NO_TESTS,
			result.status)

	def test_no_kunit_output(self):
		crash_log = test_data_path('test_insufficient_memory.log')
		print_mock = mock.patch('builtins.print').start()
		with open(crash_log) as file:
			result = kunit_parser.parse_run_tests(
				kunit_parser.extract_tap_lines(file.readlines()))
		print_mock.assert_any_call(StrContains('could not parse test results!'))
		print_mock.stop()
		file.close()

	def test_crashed_test(self):
		crashed_log = test_data_path('test_is_test_passed-crash.log')
		with open(crashed_log) as file:
			result = kunit_parser.parse_run_tests(file.readlines())
		self.assertEqual(
			kunit_parser.TestStatus.TEST_CRASHED,
			result.status)

	def test_skipped_test(self):
		skipped_log = test_data_path('test_skip_tests.log')
		file = open(skipped_log)
		result = kunit_parser.parse_run_tests(file.readlines())

		# A skipped test does not fail the whole suite.
		self.assertEqual(
			kunit_parser.TestStatus.SUCCESS,
			result.status)
		file.close()

	def test_skipped_all_tests(self):
		skipped_log = test_data_path('test_skip_all_tests.log')
		file = open(skipped_log)
		result = kunit_parser.parse_run_tests(file.readlines())

		self.assertEqual(
			kunit_parser.TestStatus.SKIPPED,
			result.status)
		file.close()


	def test_ignores_prefix_printk_time(self):
		prefix_log = test_data_path('test_config_printk_time.log')
		with open(prefix_log) as file:
			result = kunit_parser.parse_run_tests(file.readlines())
			self.assertEqual(
				kunit_parser.TestStatus.SUCCESS,
				result.status)
			self.assertEqual('kunit-resource-test', result.suites[0].name)

	def test_ignores_multiple_prefixes(self):
		prefix_log = test_data_path('test_multiple_prefixes.log')
		with open(prefix_log) as file:
			result = kunit_parser.parse_run_tests(file.readlines())
			self.assertEqual(
				kunit_parser.TestStatus.SUCCESS,
				result.status)
			self.assertEqual('kunit-resource-test', result.suites[0].name)

	def test_prefix_mixed_kernel_output(self):
		mixed_prefix_log = test_data_path('test_interrupted_tap_output.log')
		with open(mixed_prefix_log) as file:
			result = kunit_parser.parse_run_tests(file.readlines())
			self.assertEqual(
				kunit_parser.TestStatus.SUCCESS,
				result.status)
			self.assertEqual('kunit-resource-test', result.suites[0].name)

	def test_prefix_poundsign(self):
		pound_log = test_data_path('test_pound_sign.log')
		with open(pound_log) as file:
			result = kunit_parser.parse_run_tests(file.readlines())
			self.assertEqual(
				kunit_parser.TestStatus.SUCCESS,
				result.status)
			self.assertEqual('kunit-resource-test', result.suites[0].name)

	def test_kernel_panic_end(self):
		panic_log = test_data_path('test_kernel_panic_interrupt.log')
		with open(panic_log) as file:
			result = kunit_parser.parse_run_tests(file.readlines())
			self.assertEqual(
				kunit_parser.TestStatus.TEST_CRASHED,
				result.status)
			self.assertEqual('kunit-resource-test', result.suites[0].name)

	def test_pound_no_prefix(self):
		pound_log = test_data_path('test_pound_no_prefix.log')
		with open(pound_log) as file:
			result = kunit_parser.parse_run_tests(file.readlines())
			self.assertEqual(
				kunit_parser.TestStatus.SUCCESS,
				result.status)
			self.assertEqual('kunit-resource-test', result.suites[0].name)

class LinuxSourceTreeTest(unittest.TestCase):

	def setUp(self):
		mock.patch.object(signal, 'signal').start()
		self.addCleanup(mock.patch.stopall)

	def test_invalid_kunitconfig(self):
		with self.assertRaisesRegex(kunit_kernel.ConfigError, 'nonexistent.* does not exist'):
			kunit_kernel.LinuxSourceTree('', kunitconfig_path='/nonexistent_file')

	def test_valid_kunitconfig(self):
		with tempfile.NamedTemporaryFile('wt') as kunitconfig:
			tree = kunit_kernel.LinuxSourceTree('', kunitconfig_path=kunitconfig.name)

	def test_dir_kunitconfig(self):
		with tempfile.TemporaryDirectory('') as dir:
			with open(os.path.join(dir, '.kunitconfig'), 'w') as f:
				pass
			tree = kunit_kernel.LinuxSourceTree('', kunitconfig_path=dir)

	# TODO: add more test cases.


class KUnitJsonTest(unittest.TestCase):

	def _json_for(self, log_file):
		with open(test_data_path(log_file)) as file:
			test_result = kunit_parser.parse_run_tests(file)
			json_obj = kunit_json.get_json_result(
				test_result=test_result,
				def_config='kunit_defconfig',
				build_dir=None,
				json_path='stdout')
		return json.loads(json_obj)

	def test_failed_test_json(self):
		result = self._json_for('test_is_test_passed-failure.log')
		self.assertEqual(
			{'name': 'example_simple_test', 'status': 'FAIL'},
			result["sub_groups"][1]["test_cases"][0])

	def test_crashed_test_json(self):
		result = self._json_for('test_is_test_passed-crash.log')
		self.assertEqual(
			{'name': 'example_simple_test', 'status': 'ERROR'},
			result["sub_groups"][1]["test_cases"][0])

	def test_no_tests_json(self):
		result = self._json_for('test_is_test_passed-no_tests_run_with_header.log')
		self.assertEqual(0, len(result['sub_groups']))

class StrContains(str):
	def __eq__(self, other):
		return self in other

class KUnitMainTest(unittest.TestCase):
	def setUp(self):
		path = test_data_path('test_is_test_passed-all_passed.log')
		with open(path) as file:
			all_passed_log = file.readlines()

		self.print_mock = mock.patch('builtins.print').start()
		self.addCleanup(mock.patch.stopall)

		self.linux_source_mock = mock.Mock()
		self.linux_source_mock.build_reconfig = mock.Mock(return_value=True)
		self.linux_source_mock.build_kernel = mock.Mock(return_value=True)
		self.linux_source_mock.run_kernel = mock.Mock(return_value=all_passed_log)

	def test_config_passes_args_pass(self):
		kunit.main(['config', '--build_dir=.kunit'], self.linux_source_mock)
		self.assertEqual(self.linux_source_mock.build_reconfig.call_count, 1)
		self.assertEqual(self.linux_source_mock.run_kernel.call_count, 0)

	def test_build_passes_args_pass(self):
		kunit.main(['build'], self.linux_source_mock)
		self.assertEqual(self.linux_source_mock.build_reconfig.call_count, 0)
		self.linux_source_mock.build_kernel.assert_called_once_with(False, 8, '.kunit', None)
		self.assertEqual(self.linux_source_mock.run_kernel.call_count, 0)

	def test_exec_passes_args_pass(self):
		kunit.main(['exec'], self.linux_source_mock)
		self.assertEqual(self.linux_source_mock.build_reconfig.call_count, 0)
		self.assertEqual(self.linux_source_mock.run_kernel.call_count, 1)
		self.linux_source_mock.run_kernel.assert_called_once_with(
			args=None, build_dir='.kunit', filter_glob='', timeout=300)
		self.print_mock.assert_any_call(StrContains('Testing complete.'))

	def test_run_passes_args_pass(self):
		kunit.main(['run'], self.linux_source_mock)
		self.assertEqual(self.linux_source_mock.build_reconfig.call_count, 1)
		self.assertEqual(self.linux_source_mock.run_kernel.call_count, 1)
		self.linux_source_mock.run_kernel.assert_called_once_with(
			args=None, build_dir='.kunit', filter_glob='', timeout=300)
		self.print_mock.assert_any_call(StrContains('Testing complete.'))

	def test_exec_passes_args_fail(self):
		self.linux_source_mock.run_kernel = mock.Mock(return_value=[])
		with self.assertRaises(SystemExit) as e:
			kunit.main(['exec'], self.linux_source_mock)
		self.assertEqual(e.exception.code, 1)

	def test_run_passes_args_fail(self):
		self.linux_source_mock.run_kernel = mock.Mock(return_value=[])
		with self.assertRaises(SystemExit) as e:
			kunit.main(['run'], self.linux_source_mock)
		self.assertEqual(e.exception.code, 1)
		self.assertEqual(self.linux_source_mock.build_reconfig.call_count, 1)
		self.assertEqual(self.linux_source_mock.run_kernel.call_count, 1)
		self.print_mock.assert_any_call(StrContains(' 0 tests run'))

	def test_exec_raw_output(self):
		self.linux_source_mock.run_kernel = mock.Mock(return_value=[])
		kunit.main(['exec', '--raw_output'], self.linux_source_mock)
		self.assertEqual(self.linux_source_mock.run_kernel.call_count, 1)
		for call in self.print_mock.call_args_list:
			self.assertNotEqual(call, mock.call(StrContains('Testing complete.')))
			self.assertNotEqual(call, mock.call(StrContains(' 0 tests run')))

	def test_run_raw_output(self):
		self.linux_source_mock.run_kernel = mock.Mock(return_value=[])
		kunit.main(['run', '--raw_output'], self.linux_source_mock)
		self.assertEqual(self.linux_source_mock.build_reconfig.call_count, 1)
		self.assertEqual(self.linux_source_mock.run_kernel.call_count, 1)
		for call in self.print_mock.call_args_list:
			self.assertNotEqual(call, mock.call(StrContains('Testing complete.')))
			self.assertNotEqual(call, mock.call(StrContains(' 0 tests run')))

	def test_run_raw_output_kunit(self):
		self.linux_source_mock.run_kernel = mock.Mock(return_value=[])
		kunit.main(['run', '--raw_output=kunit'], self.linux_source_mock)
		self.assertEqual(self.linux_source_mock.build_reconfig.call_count, 1)
		self.assertEqual(self.linux_source_mock.run_kernel.call_count, 1)
		for call in self.print_mock.call_args_list:
			self.assertNotEqual(call, mock.call(StrContains('Testing complete.')))
			self.assertNotEqual(call, mock.call(StrContains(' 0 tests run')))

<<<<<<< HEAD
=======
	def test_run_raw_output_does_not_take_positional_args(self):
		# --raw_output is a string flag, but we don't want it to consume
		# any positional arguments, only ones after an '='
		self.linux_source_mock.run_kernel = mock.Mock(return_value=[])
		kunit.main(['run', '--raw_output', 'filter_glob'], self.linux_source_mock)
		self.linux_source_mock.run_kernel.assert_called_once_with(
			args=None, build_dir='.kunit', filter_glob='filter_glob', timeout=300)

>>>>>>> 6195eb15
	def test_exec_timeout(self):
		timeout = 3453
		kunit.main(['exec', '--timeout', str(timeout)], self.linux_source_mock)
		self.linux_source_mock.run_kernel.assert_called_once_with(
			args=None, build_dir='.kunit', filter_glob='', timeout=timeout)
		self.print_mock.assert_any_call(StrContains('Testing complete.'))

	def test_run_timeout(self):
		timeout = 3453
		kunit.main(['run', '--timeout', str(timeout)], self.linux_source_mock)
		self.assertEqual(self.linux_source_mock.build_reconfig.call_count, 1)
		self.linux_source_mock.run_kernel.assert_called_once_with(
			args=None, build_dir='.kunit', filter_glob='', timeout=timeout)
		self.print_mock.assert_any_call(StrContains('Testing complete.'))

	def test_run_builddir(self):
		build_dir = '.kunit'
		kunit.main(['run', '--build_dir=.kunit'], self.linux_source_mock)
		self.assertEqual(self.linux_source_mock.build_reconfig.call_count, 1)
		self.linux_source_mock.run_kernel.assert_called_once_with(
			args=None, build_dir=build_dir, filter_glob='', timeout=300)
		self.print_mock.assert_any_call(StrContains('Testing complete.'))

	def test_config_builddir(self):
		build_dir = '.kunit'
		kunit.main(['config', '--build_dir', build_dir], self.linux_source_mock)
		self.assertEqual(self.linux_source_mock.build_reconfig.call_count, 1)

	def test_build_builddir(self):
		build_dir = '.kunit'
		kunit.main(['build', '--build_dir', build_dir], self.linux_source_mock)
		self.linux_source_mock.build_kernel.assert_called_once_with(False, 8, build_dir, None)

	def test_exec_builddir(self):
		build_dir = '.kunit'
		kunit.main(['exec', '--build_dir', build_dir], self.linux_source_mock)
		self.linux_source_mock.run_kernel.assert_called_once_with(
			args=None, build_dir=build_dir, filter_glob='', timeout=300)
		self.print_mock.assert_any_call(StrContains('Testing complete.'))

	@mock.patch.object(kunit_kernel, 'LinuxSourceTree')
	def test_run_kunitconfig(self, mock_linux_init):
		mock_linux_init.return_value = self.linux_source_mock
		kunit.main(['run', '--kunitconfig=mykunitconfig'])
		# Just verify that we parsed and initialized it correctly here.
		mock_linux_init.assert_called_once_with('.kunit',
							kunitconfig_path='mykunitconfig',
							arch='um',
							cross_compile=None,
							qemu_config_path=None)

	@mock.patch.object(kunit_kernel, 'LinuxSourceTree')
	def test_config_kunitconfig(self, mock_linux_init):
		mock_linux_init.return_value = self.linux_source_mock
		kunit.main(['config', '--kunitconfig=mykunitconfig'])
		# Just verify that we parsed and initialized it correctly here.
		mock_linux_init.assert_called_once_with('.kunit',
							kunitconfig_path='mykunitconfig',
							arch='um',
							cross_compile=None,
							qemu_config_path=None)

	def test_run_kernel_args(self):
		kunit.main(['run', '--kernel_args=a=1', '--kernel_args=b=2'], self.linux_source_mock)
		self.assertEqual(self.linux_source_mock.build_reconfig.call_count, 1)
		self.linux_source_mock.run_kernel.assert_called_once_with(
		      args=['a=1','b=2'], build_dir='.kunit', filter_glob='', timeout=300)
		self.print_mock.assert_any_call(StrContains('Testing complete.'))


if __name__ == '__main__':
	unittest.main()<|MERGE_RESOLUTION|>--- conflicted
+++ resolved
@@ -408,8 +408,6 @@
 			self.assertNotEqual(call, mock.call(StrContains('Testing complete.')))
 			self.assertNotEqual(call, mock.call(StrContains(' 0 tests run')))
 
-<<<<<<< HEAD
-=======
 	def test_run_raw_output_does_not_take_positional_args(self):
 		# --raw_output is a string flag, but we don't want it to consume
 		# any positional arguments, only ones after an '='
@@ -418,7 +416,6 @@
 		self.linux_source_mock.run_kernel.assert_called_once_with(
 			args=None, build_dir='.kunit', filter_glob='filter_glob', timeout=300)
 
->>>>>>> 6195eb15
 	def test_exec_timeout(self):
 		timeout = 3453
 		kunit.main(['exec', '--timeout', str(timeout)], self.linux_source_mock)
