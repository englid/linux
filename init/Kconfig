# SPDX-License-Identifier: GPL-2.0-only
config DEFCONFIG_LIST
	string
	depends on !UML
	option defconfig_list
	default "/lib/modules/$(shell,uname -r)/.config"
	default "/etc/kernel-config"
	default "/boot/config-$(shell,uname -r)"
	default "arch/$(SRCARCH)/configs/$(KBUILD_DEFCONFIG)"

config CC_VERSION_TEXT
	string
	default "$(CC_VERSION_TEXT)"
	help
	  This is used in unclear ways:

	  - Re-run Kconfig when the compiler is updated
	    The 'default' property references the environment variable,
	    CC_VERSION_TEXT so it is recorded in include/config/auto.conf.cmd.
	    When the compiler is updated, Kconfig will be invoked.

	  - Ensure full rebuild when the compier is updated
	    include/linux/kconfig.h contains this option in the comment line so
	    fixdep adds include/config/cc/version/text.h into the auto-generated
	    dependency. When the compiler is updated, syncconfig will touch it
	    and then every file will be rebuilt.

config CC_IS_GCC
	def_bool $(success,echo "$(CC_VERSION_TEXT)" | grep -q gcc)

config GCC_VERSION
	int
	default $(shell,$(srctree)/scripts/gcc-version.sh $(CC)) if CC_IS_GCC
	default 0

config LD_VERSION
	int
	default $(shell,$(LD) --version | $(srctree)/scripts/ld-version.sh)

config CC_IS_CLANG
	def_bool $(success,echo "$(CC_VERSION_TEXT)" | grep -q clang)

config LD_IS_LLD
	def_bool $(success,$(LD) -v | head -n 1 | grep -q LLD)

config CLANG_VERSION
	int
	default $(shell,$(srctree)/scripts/clang-version.sh $(CC))

<<<<<<< HEAD
config HAS_RUST
	def_bool $(success,$(RUSTC) --version && $(CARGO) --version)

config RUSTC_VERSION
	depends on HAS_RUST
	int
	default $(shell,$(srctree)/scripts/rust-version.sh $(RUSTC))

config CARGO_VERSION
	depends on HAS_RUST
	int
	default $(shell,$(srctree)/scripts/rust-version.sh $(CARGO))
=======
config LLD_VERSION
	int
	default $(shell,$(srctree)/scripts/lld-version.sh $(LD))
>>>>>>> 2c85ebc5

config CC_CAN_LINK
	bool
	default $(success,$(srctree)/scripts/cc-can-link.sh $(CC) $(CLANG_FLAGS) $(m64-flag)) if 64BIT
	default $(success,$(srctree)/scripts/cc-can-link.sh $(CC) $(CLANG_FLAGS) $(m32-flag))

config CC_CAN_LINK_STATIC
	bool
	default $(success,$(srctree)/scripts/cc-can-link.sh $(CC) $(CLANG_FLAGS) $(m64-flag) -static) if 64BIT
	default $(success,$(srctree)/scripts/cc-can-link.sh $(CC) $(CLANG_FLAGS) $(m32-flag) -static)

config CC_HAS_ASM_GOTO
	def_bool $(success,$(srctree)/scripts/gcc-goto.sh $(CC))

config CC_HAS_ASM_GOTO_OUTPUT
	depends on CC_HAS_ASM_GOTO
	def_bool $(success,echo 'int foo(int x) { asm goto ("": "=r"(x) ::: bar); return x; bar: return 0; }' | $(CC) -x c - -c -o /dev/null)

config TOOLS_SUPPORT_RELR
	def_bool $(success,env "CC=$(CC)" "LD=$(LD)" "NM=$(NM)" "OBJCOPY=$(OBJCOPY)" $(srctree)/scripts/tools-support-relr.sh)

config CC_HAS_ASM_INLINE
	def_bool $(success,echo 'void foo(void) { asm inline (""); }' | $(CC) -x c - -c -o /dev/null)

config CONSTRUCTORS
	bool
	depends on !UML

config IRQ_WORK
	bool

config BUILDTIME_TABLE_SORT
	bool

config THREAD_INFO_IN_TASK
	bool
	help
	  Select this to move thread_info off the stack into task_struct.  To
	  make this work, an arch will need to remove all thread_info fields
	  except flags and fix any runtime bugs.

	  One subtle change that will be needed is to use try_get_task_stack()
	  and put_task_stack() in save_thread_stack_tsk() and get_wchan().

menu "General setup"

config BROKEN
	bool

config BROKEN_ON_SMP
	bool
	depends on BROKEN || !SMP
	default y

config INIT_ENV_ARG_LIMIT
	int
	default 32 if !UML
	default 128 if UML
	help
	  Maximum of each of the number of arguments and environment
	  variables passed to init from the kernel command line.

config COMPILE_TEST
	bool "Compile also drivers which will not load"
	depends on !UML
	default n
	help
	  Some drivers can be compiled on a different platform than they are
	  intended to be run on. Despite they cannot be loaded there (or even
	  when they load they cannot be used due to missing HW support),
	  developers still, opposing to distributors, might want to build such
	  drivers to compile-test them.

	  If you are a developer and want to build everything available, say Y
	  here. If you are a user/distributor, say N here to exclude useless
	  drivers to be distributed.

config UAPI_HEADER_TEST
	bool "Compile test UAPI headers"
	depends on HEADERS_INSTALL && CC_CAN_LINK
	help
	  Compile test headers exported to user-space to ensure they are
	  self-contained, i.e. compilable as standalone units.

	  If you are a developer or tester and want to ensure the exported
	  headers are self-contained, say Y here. Otherwise, choose N.

config LOCALVERSION
	string "Local version - append to kernel release"
	help
	  Append an extra string to the end of your kernel version.
	  This will show up when you type uname, for example.
	  The string you set here will be appended after the contents of
	  any files with a filename matching localversion* in your
	  object and source tree, in that order.  Your total string can
	  be a maximum of 64 characters.

config LOCALVERSION_AUTO
	bool "Automatically append version information to the version string"
	default y
	depends on !COMPILE_TEST
	help
	  This will try to automatically determine if the current tree is a
	  release tree by looking for git tags that belong to the current
	  top of tree revision.

	  A string of the format -gxxxxxxxx will be added to the localversion
	  if a git-based tree is found.  The string generated by this will be
	  appended after any matching localversion* files, and after the value
	  set in CONFIG_LOCALVERSION.

	  (The actual string used here is the first eight characters produced
	  by running the command:

	    $ git rev-parse --verify HEAD

	  which is done within the script "scripts/setlocalversion".)

config BUILD_SALT
	string "Build ID Salt"
	default ""
	help
	  The build ID is used to link binaries and their debug info. Setting
	  this option will use the value in the calculation of the build id.
	  This is mostly useful for distributions which want to ensure the
	  build is unique between builds. It's safe to leave the default.

config HAVE_KERNEL_GZIP
	bool

config HAVE_KERNEL_BZIP2
	bool

config HAVE_KERNEL_LZMA
	bool

config HAVE_KERNEL_XZ
	bool

config HAVE_KERNEL_LZO
	bool

config HAVE_KERNEL_LZ4
	bool

config HAVE_KERNEL_ZSTD
	bool

config HAVE_KERNEL_UNCOMPRESSED
	bool

choice
	prompt "Kernel compression mode"
	default KERNEL_GZIP
	depends on HAVE_KERNEL_GZIP || HAVE_KERNEL_BZIP2 || HAVE_KERNEL_LZMA || HAVE_KERNEL_XZ || HAVE_KERNEL_LZO || HAVE_KERNEL_LZ4 || HAVE_KERNEL_ZSTD || HAVE_KERNEL_UNCOMPRESSED
	help
	  The linux kernel is a kind of self-extracting executable.
	  Several compression algorithms are available, which differ
	  in efficiency, compression and decompression speed.
	  Compression speed is only relevant when building a kernel.
	  Decompression speed is relevant at each boot.

	  If you have any problems with bzip2 or lzma compressed
	  kernels, mail me (Alain Knaff) <alain@knaff.lu>. (An older
	  version of this functionality (bzip2 only), for 2.4, was
	  supplied by Christian Ludwig)

	  High compression options are mostly useful for users, who
	  are low on disk space (embedded systems), but for whom ram
	  size matters less.

	  If in doubt, select 'gzip'

config KERNEL_GZIP
	bool "Gzip"
	depends on HAVE_KERNEL_GZIP
	help
	  The old and tried gzip compression. It provides a good balance
	  between compression ratio and decompression speed.

config KERNEL_BZIP2
	bool "Bzip2"
	depends on HAVE_KERNEL_BZIP2
	help
	  Its compression ratio and speed is intermediate.
	  Decompression speed is slowest among the choices.  The kernel
	  size is about 10% smaller with bzip2, in comparison to gzip.
	  Bzip2 uses a large amount of memory. For modern kernels you
	  will need at least 8MB RAM or more for booting.

config KERNEL_LZMA
	bool "LZMA"
	depends on HAVE_KERNEL_LZMA
	help
	  This compression algorithm's ratio is best.  Decompression speed
	  is between gzip and bzip2.  Compression is slowest.
	  The kernel size is about 33% smaller with LZMA in comparison to gzip.

config KERNEL_XZ
	bool "XZ"
	depends on HAVE_KERNEL_XZ
	help
	  XZ uses the LZMA2 algorithm and instruction set specific
	  BCJ filters which can improve compression ratio of executable
	  code. The size of the kernel is about 30% smaller with XZ in
	  comparison to gzip. On architectures for which there is a BCJ
	  filter (i386, x86_64, ARM, IA-64, PowerPC, and SPARC), XZ
	  will create a few percent smaller kernel than plain LZMA.

	  The speed is about the same as with LZMA: The decompression
	  speed of XZ is better than that of bzip2 but worse than gzip
	  and LZO. Compression is slow.

config KERNEL_LZO
	bool "LZO"
	depends on HAVE_KERNEL_LZO
	help
	  Its compression ratio is the poorest among the choices. The kernel
	  size is about 10% bigger than gzip; however its speed
	  (both compression and decompression) is the fastest.

config KERNEL_LZ4
	bool "LZ4"
	depends on HAVE_KERNEL_LZ4
	help
	  LZ4 is an LZ77-type compressor with a fixed, byte-oriented encoding.
	  A preliminary version of LZ4 de/compression tool is available at
	  <https://code.google.com/p/lz4/>.

	  Its compression ratio is worse than LZO. The size of the kernel
	  is about 8% bigger than LZO. But the decompression speed is
	  faster than LZO.

config KERNEL_ZSTD
	bool "ZSTD"
	depends on HAVE_KERNEL_ZSTD
	help
	  ZSTD is a compression algorithm targeting intermediate compression
	  with fast decompression speed. It will compress better than GZIP and
	  decompress around the same speed as LZO, but slower than LZ4. You
	  will need at least 192 KB RAM or more for booting. The zstd command
	  line tool is required for compression.

config KERNEL_UNCOMPRESSED
	bool "None"
	depends on HAVE_KERNEL_UNCOMPRESSED
	help
	  Produce uncompressed kernel image. This option is usually not what
	  you want. It is useful for debugging the kernel in slow simulation
	  environments, where decompressing and moving the kernel is awfully
	  slow. This option allows early boot code to skip the decompressor
	  and jump right at uncompressed kernel image.

endchoice

config DEFAULT_INIT
	string "Default init path"
	default ""
	help
	  This option determines the default init for the system if no init=
	  option is passed on the kernel command line. If the requested path is
	  not present, we will still then move on to attempting further
	  locations (e.g. /sbin/init, etc). If this is empty, we will just use
	  the fallback list when init= is not passed.

config DEFAULT_HOSTNAME
	string "Default hostname"
	default "(none)"
	help
	  This option determines the default system hostname before userspace
	  calls sethostname(2). The kernel traditionally uses "(none)" here,
	  but you may wish to use a different default here to make a minimal
	  system more usable with less configuration.

#
# For some reason microblaze and nios2 hard code SWAP=n.  Hopefully we can
# add proper SWAP support to them, in which case this can be remove.
#
config ARCH_NO_SWAP
	bool

config SWAP
	bool "Support for paging of anonymous memory (swap)"
	depends on MMU && BLOCK && !ARCH_NO_SWAP
	default y
	help
	  This option allows you to choose whether you want to have support
	  for so called swap devices or swap files in your kernel that are
	  used to provide more virtual memory than the actual RAM present
	  in your computer.  If unsure say Y.

config SYSVIPC
	bool "System V IPC"
	help
	  Inter Process Communication is a suite of library functions and
	  system calls which let processes (running programs) synchronize and
	  exchange information. It is generally considered to be a good thing,
	  and some programs won't run unless you say Y here. In particular, if
	  you want to run the DOS emulator dosemu under Linux (read the
	  DOSEMU-HOWTO, available from <http://www.tldp.org/docs.html#howto>),
	  you'll need to say Y here.

	  You can find documentation about IPC with "info ipc" and also in
	  section 6.4 of the Linux Programmer's Guide, available from
	  <http://www.tldp.org/guides.html>.

config SYSVIPC_SYSCTL
	bool
	depends on SYSVIPC
	depends on SYSCTL
	default y

config POSIX_MQUEUE
	bool "POSIX Message Queues"
	depends on NET
	help
	  POSIX variant of message queues is a part of IPC. In POSIX message
	  queues every message has a priority which decides about succession
	  of receiving it by a process. If you want to compile and run
	  programs written e.g. for Solaris with use of its POSIX message
	  queues (functions mq_*) say Y here.

	  POSIX message queues are visible as a filesystem called 'mqueue'
	  and can be mounted somewhere if you want to do filesystem
	  operations on message queues.

	  If unsure, say Y.

config POSIX_MQUEUE_SYSCTL
	bool
	depends on POSIX_MQUEUE
	depends on SYSCTL
	default y

config WATCH_QUEUE
	bool "General notification queue"
	default n
	help

	  This is a general notification queue for the kernel to pass events to
	  userspace by splicing them into pipes.  It can be used in conjunction
	  with watches for key/keyring change notifications and device
	  notifications.

	  See Documentation/watch_queue.rst

config CROSS_MEMORY_ATTACH
	bool "Enable process_vm_readv/writev syscalls"
	depends on MMU
	default y
	help
	  Enabling this option adds the system calls process_vm_readv and
	  process_vm_writev which allow a process with the correct privileges
	  to directly read from or write to another process' address space.
	  See the man page for more details.

config USELIB
	bool "uselib syscall"
	def_bool ALPHA || M68K || SPARC || X86_32 || IA32_EMULATION
	help
	  This option enables the uselib syscall, a system call used in the
	  dynamic linker from libc5 and earlier.  glibc does not use this
	  system call.  If you intend to run programs built on libc5 or
	  earlier, you may need to enable this syscall.  Current systems
	  running glibc can safely disable this.

config AUDIT
	bool "Auditing support"
	depends on NET
	help
	  Enable auditing infrastructure that can be used with another
	  kernel subsystem, such as SELinux (which requires this for
	  logging of avc messages output).  System call auditing is included
	  on architectures which support it.

config HAVE_ARCH_AUDITSYSCALL
	bool

config AUDITSYSCALL
	def_bool y
	depends on AUDIT && HAVE_ARCH_AUDITSYSCALL
	select FSNOTIFY

source "kernel/irq/Kconfig"
source "kernel/time/Kconfig"
source "kernel/Kconfig.preempt"

menu "CPU/Task time and stats accounting"

config VIRT_CPU_ACCOUNTING
	bool

choice
	prompt "Cputime accounting"
	default TICK_CPU_ACCOUNTING if !PPC64
	default VIRT_CPU_ACCOUNTING_NATIVE if PPC64

# Kind of a stub config for the pure tick based cputime accounting
config TICK_CPU_ACCOUNTING
	bool "Simple tick based cputime accounting"
	depends on !S390 && !NO_HZ_FULL
	help
	  This is the basic tick based cputime accounting that maintains
	  statistics about user, system and idle time spent on per jiffies
	  granularity.

	  If unsure, say Y.

config VIRT_CPU_ACCOUNTING_NATIVE
	bool "Deterministic task and CPU time accounting"
	depends on HAVE_VIRT_CPU_ACCOUNTING && !NO_HZ_FULL
	select VIRT_CPU_ACCOUNTING
	help
	  Select this option to enable more accurate task and CPU time
	  accounting.  This is done by reading a CPU counter on each
	  kernel entry and exit and on transitions within the kernel
	  between system, softirq and hardirq state, so there is a
	  small performance impact.  In the case of s390 or IBM POWER > 5,
	  this also enables accounting of stolen time on logically-partitioned
	  systems.

config VIRT_CPU_ACCOUNTING_GEN
	bool "Full dynticks CPU time accounting"
	depends on HAVE_CONTEXT_TRACKING
	depends on HAVE_VIRT_CPU_ACCOUNTING_GEN
	depends on GENERIC_CLOCKEVENTS
	select VIRT_CPU_ACCOUNTING
	select CONTEXT_TRACKING
	help
	  Select this option to enable task and CPU time accounting on full
	  dynticks systems. This accounting is implemented by watching every
	  kernel-user boundaries using the context tracking subsystem.
	  The accounting is thus performed at the expense of some significant
	  overhead.

	  For now this is only useful if you are working on the full
	  dynticks subsystem development.

	  If unsure, say N.

endchoice

config IRQ_TIME_ACCOUNTING
	bool "Fine granularity task level IRQ time accounting"
	depends on HAVE_IRQ_TIME_ACCOUNTING && !VIRT_CPU_ACCOUNTING_NATIVE
	help
	  Select this option to enable fine granularity task irq time
	  accounting. This is done by reading a timestamp on each
	  transitions between softirq and hardirq state, so there can be a
	  small performance impact.

	  If in doubt, say N here.

config HAVE_SCHED_AVG_IRQ
	def_bool y
	depends on IRQ_TIME_ACCOUNTING || PARAVIRT_TIME_ACCOUNTING
	depends on SMP

config SCHED_THERMAL_PRESSURE
	bool
	default y if ARM && ARM_CPU_TOPOLOGY
	default y if ARM64
	depends on SMP
	depends on CPU_FREQ_THERMAL
	help
	  Select this option to enable thermal pressure accounting in the
	  scheduler. Thermal pressure is the value conveyed to the scheduler
	  that reflects the reduction in CPU compute capacity resulted from
	  thermal throttling. Thermal throttling occurs when the performance of
	  a CPU is capped due to high operating temperatures.

	  If selected, the scheduler will be able to balance tasks accordingly,
	  i.e. put less load on throttled CPUs than on non/less throttled ones.

	  This requires the architecture to implement
	  arch_set_thermal_pressure() and arch_get_thermal_pressure().

config BSD_PROCESS_ACCT
	bool "BSD Process Accounting"
	depends on MULTIUSER
	help
	  If you say Y here, a user level program will be able to instruct the
	  kernel (via a special system call) to write process accounting
	  information to a file: whenever a process exits, information about
	  that process will be appended to the file by the kernel.  The
	  information includes things such as creation time, owning user,
	  command name, memory usage, controlling terminal etc. (the complete
	  list is in the struct acct in <file:include/linux/acct.h>).  It is
	  up to the user level program to do useful things with this
	  information.  This is generally a good idea, so say Y.

config BSD_PROCESS_ACCT_V3
	bool "BSD Process Accounting version 3 file format"
	depends on BSD_PROCESS_ACCT
	default n
	help
	  If you say Y here, the process accounting information is written
	  in a new file format that also logs the process IDs of each
	  process and its parent. Note that this file format is incompatible
	  with previous v0/v1/v2 file formats, so you will need updated tools
	  for processing it. A preliminary version of these tools is available
	  at <http://www.gnu.org/software/acct/>.

config TASKSTATS
	bool "Export task/process statistics through netlink"
	depends on NET
	depends on MULTIUSER
	default n
	help
	  Export selected statistics for tasks/processes through the
	  generic netlink interface. Unlike BSD process accounting, the
	  statistics are available during the lifetime of tasks/processes as
	  responses to commands. Like BSD accounting, they are sent to user
	  space on task exit.

	  Say N if unsure.

config TASK_DELAY_ACCT
	bool "Enable per-task delay accounting"
	depends on TASKSTATS
	select SCHED_INFO
	help
	  Collect information on time spent by a task waiting for system
	  resources like cpu, synchronous block I/O completion and swapping
	  in pages. Such statistics can help in setting a task's priorities
	  relative to other tasks for cpu, io, rss limits etc.

	  Say N if unsure.

config TASK_XACCT
	bool "Enable extended accounting over taskstats"
	depends on TASKSTATS
	help
	  Collect extended task accounting data and send the data
	  to userland for processing over the taskstats interface.

	  Say N if unsure.

config TASK_IO_ACCOUNTING
	bool "Enable per-task storage I/O accounting"
	depends on TASK_XACCT
	help
	  Collect information on the number of bytes of storage I/O which this
	  task has caused.

	  Say N if unsure.

config PSI
	bool "Pressure stall information tracking"
	help
	  Collect metrics that indicate how overcommitted the CPU, memory,
	  and IO capacity are in the system.

	  If you say Y here, the kernel will create /proc/pressure/ with the
	  pressure statistics files cpu, memory, and io. These will indicate
	  the share of walltime in which some or all tasks in the system are
	  delayed due to contention of the respective resource.

	  In kernels with cgroup support, cgroups (cgroup2 only) will
	  have cpu.pressure, memory.pressure, and io.pressure files,
	  which aggregate pressure stalls for the grouped tasks only.

	  For more details see Documentation/accounting/psi.rst.

	  Say N if unsure.

config PSI_DEFAULT_DISABLED
	bool "Require boot parameter to enable pressure stall information tracking"
	default n
	depends on PSI
	help
	  If set, pressure stall information tracking will be disabled
	  per default but can be enabled through passing psi=1 on the
	  kernel commandline during boot.

	  This feature adds some code to the task wakeup and sleep
	  paths of the scheduler. The overhead is too low to affect
	  common scheduling-intense workloads in practice (such as
	  webservers, memcache), but it does show up in artificial
	  scheduler stress tests, such as hackbench.

	  If you are paranoid and not sure what the kernel will be
	  used for, say Y.

	  Say N if unsure.

endmenu # "CPU/Task time and stats accounting"

config CPU_ISOLATION
	bool "CPU isolation"
	depends on SMP || COMPILE_TEST
	default y
	help
	  Make sure that CPUs running critical tasks are not disturbed by
	  any source of "noise" such as unbound workqueues, timers, kthreads...
	  Unbound jobs get offloaded to housekeeping CPUs. This is driven by
	  the "isolcpus=" boot parameter.

	  Say Y if unsure.

source "kernel/rcu/Kconfig"

config BUILD_BIN2C
	bool
	default n

config IKCONFIG
	tristate "Kernel .config support"
	help
	  This option enables the complete Linux kernel ".config" file
	  contents to be saved in the kernel. It provides documentation
	  of which kernel options are used in a running kernel or in an
	  on-disk kernel.  This information can be extracted from the kernel
	  image file with the script scripts/extract-ikconfig and used as
	  input to rebuild the current kernel or to build another kernel.
	  It can also be extracted from a running kernel by reading
	  /proc/config.gz if enabled (below).

config IKCONFIG_PROC
	bool "Enable access to .config through /proc/config.gz"
	depends on IKCONFIG && PROC_FS
	help
	  This option enables access to the kernel configuration file
	  through /proc/config.gz.

config IKHEADERS
	tristate "Enable kernel headers through /sys/kernel/kheaders.tar.xz"
	depends on SYSFS
	help
	  This option enables access to the in-kernel headers that are generated during
	  the build process. These can be used to build eBPF tracing programs,
	  or similar programs.  If you build the headers as a module, a module called
	  kheaders.ko is built which can be loaded on-demand to get access to headers.

config LOG_BUF_SHIFT
	int "Kernel log buffer size (16 => 64KB, 17 => 128KB)"
	range 12 25 if !H8300
	range 12 19 if H8300
	default 17
	depends on PRINTK
	help
	  Select the minimal kernel log buffer size as a power of 2.
	  The final size is affected by LOG_CPU_MAX_BUF_SHIFT config
	  parameter, see below. Any higher size also might be forced
	  by "log_buf_len" boot parameter.

	  Examples:
		     17 => 128 KB
		     16 => 64 KB
		     15 => 32 KB
		     14 => 16 KB
		     13 =>  8 KB
		     12 =>  4 KB

config LOG_CPU_MAX_BUF_SHIFT
	int "CPU kernel log buffer size contribution (13 => 8 KB, 17 => 128KB)"
	depends on SMP
	range 0 21
	default 12 if !BASE_SMALL
	default 0 if BASE_SMALL
	depends on PRINTK
	help
	  This option allows to increase the default ring buffer size
	  according to the number of CPUs. The value defines the contribution
	  of each CPU as a power of 2. The used space is typically only few
	  lines however it might be much more when problems are reported,
	  e.g. backtraces.

	  The increased size means that a new buffer has to be allocated and
	  the original static one is unused. It makes sense only on systems
	  with more CPUs. Therefore this value is used only when the sum of
	  contributions is greater than the half of the default kernel ring
	  buffer as defined by LOG_BUF_SHIFT. The default values are set
	  so that more than 16 CPUs are needed to trigger the allocation.

	  Also this option is ignored when "log_buf_len" kernel parameter is
	  used as it forces an exact (power of two) size of the ring buffer.

	  The number of possible CPUs is used for this computation ignoring
	  hotplugging making the computation optimal for the worst case
	  scenario while allowing a simple algorithm to be used from bootup.

	  Examples shift values and their meaning:
		     17 => 128 KB for each CPU
		     16 =>  64 KB for each CPU
		     15 =>  32 KB for each CPU
		     14 =>  16 KB for each CPU
		     13 =>   8 KB for each CPU
		     12 =>   4 KB for each CPU

config PRINTK_SAFE_LOG_BUF_SHIFT
	int "Temporary per-CPU printk log buffer size (12 => 4KB, 13 => 8KB)"
	range 10 21
	default 13
	depends on PRINTK
	help
	  Select the size of an alternate printk per-CPU buffer where messages
	  printed from usafe contexts are temporary stored. One example would
	  be NMI messages, another one - printk recursion. The messages are
	  copied to the main log buffer in a safe context to avoid a deadlock.
	  The value defines the size as a power of 2.

	  Those messages are rare and limited. The largest one is when
	  a backtrace is printed. It usually fits into 4KB. Select
	  8KB if you want to be on the safe side.

	  Examples:
		     17 => 128 KB for each CPU
		     16 =>  64 KB for each CPU
		     15 =>  32 KB for each CPU
		     14 =>  16 KB for each CPU
		     13 =>   8 KB for each CPU
		     12 =>   4 KB for each CPU

#
# Architectures with an unreliable sched_clock() should select this:
#
config HAVE_UNSTABLE_SCHED_CLOCK
	bool

config GENERIC_SCHED_CLOCK
	bool

menu "Scheduler features"

config UCLAMP_TASK
	bool "Enable utilization clamping for RT/FAIR tasks"
	depends on CPU_FREQ_GOV_SCHEDUTIL
	help
	  This feature enables the scheduler to track the clamped utilization
	  of each CPU based on RUNNABLE tasks scheduled on that CPU.

	  With this option, the user can specify the min and max CPU
	  utilization allowed for RUNNABLE tasks. The max utilization defines
	  the maximum frequency a task should use while the min utilization
	  defines the minimum frequency it should use.

	  Both min and max utilization clamp values are hints to the scheduler,
	  aiming at improving its frequency selection policy, but they do not
	  enforce or grant any specific bandwidth for tasks.

	  If in doubt, say N.

config UCLAMP_BUCKETS_COUNT
	int "Number of supported utilization clamp buckets"
	range 5 20
	default 5
	depends on UCLAMP_TASK
	help
	  Defines the number of clamp buckets to use. The range of each bucket
	  will be SCHED_CAPACITY_SCALE/UCLAMP_BUCKETS_COUNT. The higher the
	  number of clamp buckets the finer their granularity and the higher
	  the precision of clamping aggregation and tracking at run-time.

	  For example, with the minimum configuration value we will have 5
	  clamp buckets tracking 20% utilization each. A 25% boosted tasks will
	  be refcounted in the [20..39]% bucket and will set the bucket clamp
	  effective value to 25%.
	  If a second 30% boosted task should be co-scheduled on the same CPU,
	  that task will be refcounted in the same bucket of the first task and
	  it will boost the bucket clamp effective value to 30%.
	  The clamp effective value of a bucket is reset to its nominal value
	  (20% in the example above) when there are no more tasks refcounted in
	  that bucket.

	  An additional boost/capping margin can be added to some tasks. In the
	  example above the 25% task will be boosted to 30% until it exits the
	  CPU. If that should be considered not acceptable on certain systems,
	  it's always possible to reduce the margin by increasing the number of
	  clamp buckets to trade off used memory for run-time tracking
	  precision.

	  If in doubt, use the default value.

endmenu

#
# For architectures that want to enable the support for NUMA-affine scheduler
# balancing logic:
#
config ARCH_SUPPORTS_NUMA_BALANCING
	bool

#
# For architectures that prefer to flush all TLBs after a number of pages
# are unmapped instead of sending one IPI per page to flush. The architecture
# must provide guarantees on what happens if a clean TLB cache entry is
# written after the unmap. Details are in mm/rmap.c near the check for
# should_defer_flush. The architecture should also consider if the full flush
# and the refill costs are offset by the savings of sending fewer IPIs.
config ARCH_WANT_BATCHED_UNMAP_TLB_FLUSH
	bool

config CC_HAS_INT128
	def_bool !$(cc-option,$(m64-flag) -D__SIZEOF_INT128__=0) && 64BIT

#
# For architectures that know their GCC __int128 support is sound
#
config ARCH_SUPPORTS_INT128
	bool

# For architectures that (ab)use NUMA to represent different memory regions
# all cpu-local but of different latencies, such as SuperH.
#
config ARCH_WANT_NUMA_VARIABLE_LOCALITY
	bool

config NUMA_BALANCING
	bool "Memory placement aware NUMA scheduler"
	depends on ARCH_SUPPORTS_NUMA_BALANCING
	depends on !ARCH_WANT_NUMA_VARIABLE_LOCALITY
	depends on SMP && NUMA && MIGRATION
	help
	  This option adds support for automatic NUMA aware memory/task placement.
	  The mechanism is quite primitive and is based on migrating memory when
	  it has references to the node the task is running on.

	  This system will be inactive on UMA systems.

config NUMA_BALANCING_DEFAULT_ENABLED
	bool "Automatically enable NUMA aware memory/task placement"
	default y
	depends on NUMA_BALANCING
	help
	  If set, automatic NUMA balancing will be enabled if running on a NUMA
	  machine.

menuconfig CGROUPS
	bool "Control Group support"
	select KERNFS
	help
	  This option adds support for grouping sets of processes together, for
	  use with process control subsystems such as Cpusets, CFS, memory
	  controls or device isolation.
	  See
		- Documentation/scheduler/sched-design-CFS.rst	(CFS)
		- Documentation/admin-guide/cgroup-v1/ (features for grouping, isolation
					  and resource control)

	  Say N if unsure.

if CGROUPS

config PAGE_COUNTER
	bool

config MEMCG
	bool "Memory controller"
	select PAGE_COUNTER
	select EVENTFD
	help
	  Provides control over the memory footprint of tasks in a cgroup.

config MEMCG_SWAP
	bool
	depends on MEMCG && SWAP
	default y

config MEMCG_KMEM
	bool
	depends on MEMCG && !SLOB
	default y

config BLK_CGROUP
	bool "IO controller"
	depends on BLOCK
	default n
	help
	Generic block IO controller cgroup interface. This is the common
	cgroup interface which should be used by various IO controlling
	policies.

	Currently, CFQ IO scheduler uses it to recognize task groups and
	control disk bandwidth allocation (proportional time slice allocation)
	to such task groups. It is also used by bio throttling logic in
	block layer to implement upper limit in IO rates on a device.

	This option only enables generic Block IO controller infrastructure.
	One needs to also enable actual IO controlling logic/policy. For
	enabling proportional weight division of disk bandwidth in CFQ, set
	CONFIG_BFQ_GROUP_IOSCHED=y; for enabling throttling policy, set
	CONFIG_BLK_DEV_THROTTLING=y.

	See Documentation/admin-guide/cgroup-v1/blkio-controller.rst for more information.

config CGROUP_WRITEBACK
	bool
	depends on MEMCG && BLK_CGROUP
	default y

menuconfig CGROUP_SCHED
	bool "CPU controller"
	default n
	help
	  This feature lets CPU scheduler recognize task groups and control CPU
	  bandwidth allocation to such task groups. It uses cgroups to group
	  tasks.

if CGROUP_SCHED
config FAIR_GROUP_SCHED
	bool "Group scheduling for SCHED_OTHER"
	depends on CGROUP_SCHED
	default CGROUP_SCHED

config CFS_BANDWIDTH
	bool "CPU bandwidth provisioning for FAIR_GROUP_SCHED"
	depends on FAIR_GROUP_SCHED
	default n
	help
	  This option allows users to define CPU bandwidth rates (limits) for
	  tasks running within the fair group scheduler.  Groups with no limit
	  set are considered to be unconstrained and will run with no
	  restriction.
	  See Documentation/scheduler/sched-bwc.rst for more information.

config RT_GROUP_SCHED
	bool "Group scheduling for SCHED_RR/FIFO"
	depends on CGROUP_SCHED
	default n
	help
	  This feature lets you explicitly allocate real CPU bandwidth
	  to task groups. If enabled, it will also make it impossible to
	  schedule realtime tasks for non-root users until you allocate
	  realtime bandwidth for them.
	  See Documentation/scheduler/sched-rt-group.rst for more information.

endif #CGROUP_SCHED

config UCLAMP_TASK_GROUP
	bool "Utilization clamping per group of tasks"
	depends on CGROUP_SCHED
	depends on UCLAMP_TASK
	default n
	help
	  This feature enables the scheduler to track the clamped utilization
	  of each CPU based on RUNNABLE tasks currently scheduled on that CPU.

	  When this option is enabled, the user can specify a min and max
	  CPU bandwidth which is allowed for each single task in a group.
	  The max bandwidth allows to clamp the maximum frequency a task
	  can use, while the min bandwidth allows to define a minimum
	  frequency a task will always use.

	  When task group based utilization clamping is enabled, an eventually
	  specified task-specific clamp value is constrained by the cgroup
	  specified clamp value. Both minimum and maximum task clamping cannot
	  be bigger than the corresponding clamping defined at task group level.

	  If in doubt, say N.

config CGROUP_PIDS
	bool "PIDs controller"
	help
	  Provides enforcement of process number limits in the scope of a
	  cgroup. Any attempt to fork more processes than is allowed in the
	  cgroup will fail. PIDs are fundamentally a global resource because it
	  is fairly trivial to reach PID exhaustion before you reach even a
	  conservative kmemcg limit. As a result, it is possible to grind a
	  system to halt without being limited by other cgroup policies. The
	  PIDs controller is designed to stop this from happening.

	  It should be noted that organisational operations (such as attaching
	  to a cgroup hierarchy) will *not* be blocked by the PIDs controller,
	  since the PIDs limit only affects a process's ability to fork, not to
	  attach to a cgroup.

config CGROUP_RDMA
	bool "RDMA controller"
	help
	  Provides enforcement of RDMA resources defined by IB stack.
	  It is fairly easy for consumers to exhaust RDMA resources, which
	  can result into resource unavailability to other consumers.
	  RDMA controller is designed to stop this from happening.
	  Attaching processes with active RDMA resources to the cgroup
	  hierarchy is allowed even if can cross the hierarchy's limit.

config CGROUP_FREEZER
	bool "Freezer controller"
	help
	  Provides a way to freeze and unfreeze all tasks in a
	  cgroup.

	  This option affects the ORIGINAL cgroup interface. The cgroup2 memory
	  controller includes important in-kernel memory consumers per default.

	  If you're using cgroup2, say N.

config CGROUP_HUGETLB
	bool "HugeTLB controller"
	depends on HUGETLB_PAGE
	select PAGE_COUNTER
	default n
	help
	  Provides a cgroup controller for HugeTLB pages.
	  When you enable this, you can put a per cgroup limit on HugeTLB usage.
	  The limit is enforced during page fault. Since HugeTLB doesn't
	  support page reclaim, enforcing the limit at page fault time implies
	  that, the application will get SIGBUS signal if it tries to access
	  HugeTLB pages beyond its limit. This requires the application to know
	  beforehand how much HugeTLB pages it would require for its use. The
	  control group is tracked in the third page lru pointer. This means
	  that we cannot use the controller with huge page less than 3 pages.

config CPUSETS
	bool "Cpuset controller"
	depends on SMP
	help
	  This option will let you create and manage CPUSETs which
	  allow dynamically partitioning a system into sets of CPUs and
	  Memory Nodes and assigning tasks to run only within those sets.
	  This is primarily useful on large SMP or NUMA systems.

	  Say N if unsure.

config PROC_PID_CPUSET
	bool "Include legacy /proc/<pid>/cpuset file"
	depends on CPUSETS
	default y

config CGROUP_DEVICE
	bool "Device controller"
	help
	  Provides a cgroup controller implementing whitelists for
	  devices which a process in the cgroup can mknod or open.

config CGROUP_CPUACCT
	bool "Simple CPU accounting controller"
	help
	  Provides a simple controller for monitoring the
	  total CPU consumed by the tasks in a cgroup.

config CGROUP_PERF
	bool "Perf controller"
	depends on PERF_EVENTS
	help
	  This option extends the perf per-cpu mode to restrict monitoring
	  to threads which belong to the cgroup specified and run on the
	  designated cpu.  Or this can be used to have cgroup ID in samples
	  so that it can monitor performance events among cgroups.

	  Say N if unsure.

config CGROUP_BPF
	bool "Support for eBPF programs attached to cgroups"
	depends on BPF_SYSCALL
	select SOCK_CGROUP_DATA
	help
	  Allow attaching eBPF programs to a cgroup using the bpf(2)
	  syscall command BPF_PROG_ATTACH.

	  In which context these programs are accessed depends on the type
	  of attachment. For instance, programs that are attached using
	  BPF_CGROUP_INET_INGRESS will be executed on the ingress path of
	  inet sockets.

config CGROUP_DEBUG
	bool "Debug controller"
	default n
	depends on DEBUG_KERNEL
	help
	  This option enables a simple controller that exports
	  debugging information about the cgroups framework. This
	  controller is for control cgroup debugging only. Its
	  interfaces are not stable.

	  Say N.

config SOCK_CGROUP_DATA
	bool
	default n

endif # CGROUPS

menuconfig NAMESPACES
	bool "Namespaces support" if EXPERT
	depends on MULTIUSER
	default !EXPERT
	help
	  Provides the way to make tasks work with different objects using
	  the same id. For example same IPC id may refer to different objects
	  or same user id or pid may refer to different tasks when used in
	  different namespaces.

if NAMESPACES

config UTS_NS
	bool "UTS namespace"
	default y
	help
	  In this namespace tasks see different info provided with the
	  uname() system call

config TIME_NS
	bool "TIME namespace"
	depends on GENERIC_VDSO_TIME_NS
	default y
	help
	  In this namespace boottime and monotonic clocks can be set.
	  The time will keep going with the same pace.

config IPC_NS
	bool "IPC namespace"
	depends on (SYSVIPC || POSIX_MQUEUE)
	default y
	help
	  In this namespace tasks work with IPC ids which correspond to
	  different IPC objects in different namespaces.

config USER_NS
	bool "User namespace"
	default n
	help
	  This allows containers, i.e. vservers, to use user namespaces
	  to provide different user info for different servers.

	  When user namespaces are enabled in the kernel it is
	  recommended that the MEMCG option also be enabled and that
	  user-space use the memory control groups to limit the amount
	  of memory a memory unprivileged users can use.

	  If unsure, say N.

config PID_NS
	bool "PID Namespaces"
	default y
	help
	  Support process id namespaces.  This allows having multiple
	  processes with the same pid as long as they are in different
	  pid namespaces.  This is a building block of containers.

config NET_NS
	bool "Network namespace"
	depends on NET
	default y
	help
	  Allow user space to create what appear to be multiple instances
	  of the network stack.

endif # NAMESPACES

config CHECKPOINT_RESTORE
	bool "Checkpoint/restore support"
	select PROC_CHILDREN
	default n
	help
	  Enables additional kernel features in a sake of checkpoint/restore.
	  In particular it adds auxiliary prctl codes to setup process text,
	  data and heap segment sizes, and a few additional /proc filesystem
	  entries.

	  If unsure, say N here.

config SCHED_AUTOGROUP
	bool "Automatic process group scheduling"
	select CGROUPS
	select CGROUP_SCHED
	select FAIR_GROUP_SCHED
	help
	  This option optimizes the scheduler for common desktop workloads by
	  automatically creating and populating task groups.  This separation
	  of workloads isolates aggressive CPU burners (like build jobs) from
	  desktop applications.  Task group autogeneration is currently based
	  upon task session.

config SYSFS_DEPRECATED
	bool "Enable deprecated sysfs features to support old userspace tools"
	depends on SYSFS
	default n
	help
	  This option adds code that switches the layout of the "block" class
	  devices, to not show up in /sys/class/block/, but only in
	  /sys/block/.

	  This switch is only active when the sysfs.deprecated=1 boot option is
	  passed or the SYSFS_DEPRECATED_V2 option is set.

	  This option allows new kernels to run on old distributions and tools,
	  which might get confused by /sys/class/block/. Since 2007/2008 all
	  major distributions and tools handle this just fine.

	  Recent distributions and userspace tools after 2009/2010 depend on
	  the existence of /sys/class/block/, and will not work with this
	  option enabled.

	  Only if you are using a new kernel on an old distribution, you might
	  need to say Y here.

config SYSFS_DEPRECATED_V2
	bool "Enable deprecated sysfs features by default"
	default n
	depends on SYSFS
	depends on SYSFS_DEPRECATED
	help
	  Enable deprecated sysfs by default.

	  See the CONFIG_SYSFS_DEPRECATED option for more details about this
	  option.

	  Only if you are using a new kernel on an old distribution, you might
	  need to say Y here. Even then, odds are you would not need it
	  enabled, you can always pass the boot option if absolutely necessary.

config RELAY
	bool "Kernel->user space relay support (formerly relayfs)"
	select IRQ_WORK
	help
	  This option enables support for relay interface support in
	  certain file systems (such as debugfs).
	  It is designed to provide an efficient mechanism for tools and
	  facilities to relay large amounts of data from kernel space to
	  user space.

	  If unsure, say N.

config BLK_DEV_INITRD
	bool "Initial RAM filesystem and RAM disk (initramfs/initrd) support"
	help
	  The initial RAM filesystem is a ramfs which is loaded by the
	  boot loader (loadlin or lilo) and that is mounted as root
	  before the normal boot procedure. It is typically used to
	  load modules needed to mount the "real" root file system,
	  etc. See <file:Documentation/admin-guide/initrd.rst> for details.

	  If RAM disk support (BLK_DEV_RAM) is also included, this
	  also enables initial RAM disk (initrd) support and adds
	  15 Kbytes (more on some other architectures) to the kernel size.

	  If unsure say Y.

if BLK_DEV_INITRD

source "usr/Kconfig"

endif

config BOOT_CONFIG
	bool "Boot config support"
	select BLK_DEV_INITRD
	help
	  Extra boot config allows system admin to pass a config file as
	  complemental extension of kernel cmdline when booting.
	  The boot config file must be attached at the end of initramfs
	  with checksum, size and magic word.
	  See <file:Documentation/admin-guide/bootconfig.rst> for details.

	  If unsure, say Y.

choice
	prompt "Compiler optimization level"
	default CC_OPTIMIZE_FOR_PERFORMANCE

config CC_OPTIMIZE_FOR_PERFORMANCE
	bool "Optimize for performance (-O2)"
	help
	  This is the default optimization level for the kernel, building
	  with the "-O2" compiler flag for best performance and most
	  helpful compile-time warnings.

config CC_OPTIMIZE_FOR_PERFORMANCE_O3
	bool "Optimize more for performance (-O3)"
	depends on ARC
	help
	  Choosing this option will pass "-O3" to your compiler to optimize
	  the kernel yet more for performance.

config CC_OPTIMIZE_FOR_SIZE
	bool "Optimize for size (-Os)"
	help
	  Choosing this option will pass "-Os" to your compiler resulting
	  in a smaller kernel.

endchoice

config HAVE_LD_DEAD_CODE_DATA_ELIMINATION
	bool
	help
	  This requires that the arch annotates or otherwise protects
	  its external entry points from being discarded. Linker scripts
	  must also merge .text.*, .data.*, and .bss.* correctly into
	  output sections. Care must be taken not to pull in unrelated
	  sections (e.g., '.text.init'). Typically '.' in section names
	  is used to distinguish them from label names / C identifiers.

config LD_DEAD_CODE_DATA_ELIMINATION
	bool "Dead code and data elimination (EXPERIMENTAL)"
	depends on HAVE_LD_DEAD_CODE_DATA_ELIMINATION
	depends on EXPERT
	depends on $(cc-option,-ffunction-sections -fdata-sections)
	depends on $(ld-option,--gc-sections)
	help
	  Enable this if you want to do dead code and data elimination with
	  the linker by compiling with -ffunction-sections -fdata-sections,
	  and linking with --gc-sections.

	  This can reduce on disk and in-memory size of the kernel
	  code and static data, particularly for small configs and
	  on small systems. This has the possibility of introducing
	  silently broken kernel if the required annotations are not
	  present. This option is not well tested yet, so use at your
	  own risk.

config LD_ORPHAN_WARN
	def_bool y
	depends on ARCH_WANT_LD_ORPHAN_WARN
	depends on !LD_IS_LLD || LLD_VERSION >= 110000
	depends on $(ld-option,--orphan-handling=warn)

config SYSCTL
	bool

config HAVE_UID16
	bool

config SYSCTL_EXCEPTION_TRACE
	bool
	help
	  Enable support for /proc/sys/debug/exception-trace.

config SYSCTL_ARCH_UNALIGN_NO_WARN
	bool
	help
	  Enable support for /proc/sys/kernel/ignore-unaligned-usertrap
	  Allows arch to define/use @no_unaligned_warning to possibly warn
	  about unaligned access emulation going on under the hood.

config SYSCTL_ARCH_UNALIGN_ALLOW
	bool
	help
	  Enable support for /proc/sys/kernel/unaligned-trap
	  Allows arches to define/use @unaligned_enabled to runtime toggle
	  the unaligned access emulation.
	  see arch/parisc/kernel/unaligned.c for reference

config HAVE_PCSPKR_PLATFORM
	bool

# interpreter that classic socket filters depend on
config BPF
	bool

menuconfig EXPERT
	bool "Configure standard kernel features (expert users)"
	# Unhide debug options, to make the on-by-default options visible
	select DEBUG_KERNEL
	help
	  This option allows certain base kernel options and settings
	  to be disabled or tweaked. This is for specialized
	  environments which can tolerate a "non-standard" kernel.
	  Only use this if you really know what you are doing.

config UID16
	bool "Enable 16-bit UID system calls" if EXPERT
	depends on HAVE_UID16 && MULTIUSER
	default y
	help
	  This enables the legacy 16-bit UID syscall wrappers.

config MULTIUSER
	bool "Multiple users, groups and capabilities support" if EXPERT
	default y
	help
	  This option enables support for non-root users, groups and
	  capabilities.

	  If you say N here, all processes will run with UID 0, GID 0, and all
	  possible capabilities.  Saying N here also compiles out support for
	  system calls related to UIDs, GIDs, and capabilities, such as setuid,
	  setgid, and capset.

	  If unsure, say Y here.

config SGETMASK_SYSCALL
	bool "sgetmask/ssetmask syscalls support" if EXPERT
	def_bool PARISC || M68K || PPC || MIPS || X86 || SPARC || MICROBLAZE || SUPERH
	help
	  sys_sgetmask and sys_ssetmask are obsolete system calls
	  no longer supported in libc but still enabled by default in some
	  architectures.

	  If unsure, leave the default option here.

config SYSFS_SYSCALL
	bool "Sysfs syscall support" if EXPERT
	default y
	help
	  sys_sysfs is an obsolete system call no longer supported in libc.
	  Note that disabling this option is more secure but might break
	  compatibility with some systems.

	  If unsure say Y here.

config FHANDLE
	bool "open by fhandle syscalls" if EXPERT
	select EXPORTFS
	default y
	help
	  If you say Y here, a user level program will be able to map
	  file names to handle and then later use the handle for
	  different file system operations. This is useful in implementing
	  userspace file servers, which now track files using handles instead
	  of names. The handle would remain the same even if file names
	  get renamed. Enables open_by_handle_at(2) and name_to_handle_at(2)
	  syscalls.

config POSIX_TIMERS
	bool "Posix Clocks & timers" if EXPERT
	default y
	help
	  This includes native support for POSIX timers to the kernel.
	  Some embedded systems have no use for them and therefore they
	  can be configured out to reduce the size of the kernel image.

	  When this option is disabled, the following syscalls won't be
	  available: timer_create, timer_gettime: timer_getoverrun,
	  timer_settime, timer_delete, clock_adjtime, getitimer,
	  setitimer, alarm. Furthermore, the clock_settime, clock_gettime,
	  clock_getres and clock_nanosleep syscalls will be limited to
	  CLOCK_REALTIME, CLOCK_MONOTONIC and CLOCK_BOOTTIME only.

	  If unsure say y.

config PRINTK
	default y
	bool "Enable support for printk" if EXPERT
	select IRQ_WORK
	help
	  This option enables normal printk support. Removing it
	  eliminates most of the message strings from the kernel image
	  and makes the kernel more or less silent. As this makes it
	  very difficult to diagnose system problems, saying N here is
	  strongly discouraged.

config PRINTK_NMI
	def_bool y
	depends on PRINTK
	depends on HAVE_NMI

config BUG
	bool "BUG() support" if EXPERT
	default y
	help
	  Disabling this option eliminates support for BUG and WARN, reducing
	  the size of your kernel image and potentially quietly ignoring
	  numerous fatal conditions. You should only consider disabling this
	  option for embedded systems with no facilities for reporting errors.
	  Just say Y.

config ELF_CORE
	depends on COREDUMP
	default y
	bool "Enable ELF core dumps" if EXPERT
	help
	  Enable support for generating core dumps. Disabling saves about 4k.


config PCSPKR_PLATFORM
	bool "Enable PC-Speaker support" if EXPERT
	depends on HAVE_PCSPKR_PLATFORM
	select I8253_LOCK
	default y
	help
	  This option allows to disable the internal PC-Speaker
	  support, saving some memory.

config BASE_FULL
	default y
	bool "Enable full-sized data structures for core" if EXPERT
	help
	  Disabling this option reduces the size of miscellaneous core
	  kernel data structures. This saves memory on small machines,
	  but may reduce performance.

config FUTEX
	bool "Enable futex support" if EXPERT
	default y
	imply RT_MUTEXES
	help
	  Disabling this option will cause the kernel to be built without
	  support for "fast userspace mutexes".  The resulting kernel may not
	  run glibc-based applications correctly.

config FUTEX_PI
	bool
	depends on FUTEX && RT_MUTEXES
	default y

config HAVE_FUTEX_CMPXCHG
	bool
	depends on FUTEX
	help
	  Architectures should select this if futex_atomic_cmpxchg_inatomic()
	  is implemented and always working. This removes a couple of runtime
	  checks.

config EPOLL
	bool "Enable eventpoll support" if EXPERT
	default y
	help
	  Disabling this option will cause the kernel to be built without
	  support for epoll family of system calls.

config SIGNALFD
	bool "Enable signalfd() system call" if EXPERT
	default y
	help
	  Enable the signalfd() system call that allows to receive signals
	  on a file descriptor.

	  If unsure, say Y.

config TIMERFD
	bool "Enable timerfd() system call" if EXPERT
	default y
	help
	  Enable the timerfd() system call that allows to receive timer
	  events on a file descriptor.

	  If unsure, say Y.

config EVENTFD
	bool "Enable eventfd() system call" if EXPERT
	default y
	help
	  Enable the eventfd() system call that allows to receive both
	  kernel notification (ie. KAIO) or userspace notifications.

	  If unsure, say Y.

config SHMEM
	bool "Use full shmem filesystem" if EXPERT
	default y
	depends on MMU
	help
	  The shmem is an internal filesystem used to manage shared memory.
	  It is backed by swap and manages resource limits. It is also exported
	  to userspace as tmpfs if TMPFS is enabled. Disabling this
	  option replaces shmem and tmpfs with the much simpler ramfs code,
	  which may be appropriate on small systems without swap.

config AIO
	bool "Enable AIO support" if EXPERT
	default y
	help
	  This option enables POSIX asynchronous I/O which may by used
	  by some high performance threaded applications. Disabling
	  this option saves about 7k.

config IO_URING
	bool "Enable IO uring support" if EXPERT
	select IO_WQ
	default y
	help
	  This option enables support for the io_uring interface, enabling
	  applications to submit and complete IO through submission and
	  completion rings that are shared between the kernel and application.

config ADVISE_SYSCALLS
	bool "Enable madvise/fadvise syscalls" if EXPERT
	default y
	help
	  This option enables the madvise and fadvise syscalls, used by
	  applications to advise the kernel about their future memory or file
	  usage, improving performance. If building an embedded system where no
	  applications use these syscalls, you can disable this option to save
	  space.

config HAVE_ARCH_USERFAULTFD_WP
	bool
	help
	  Arch has userfaultfd write protection support

config MEMBARRIER
	bool "Enable membarrier() system call" if EXPERT
	default y
	help
	  Enable the membarrier() system call that allows issuing memory
	  barriers across all running threads, which can be used to distribute
	  the cost of user-space memory barriers asymmetrically by transforming
	  pairs of memory barriers into pairs consisting of membarrier() and a
	  compiler barrier.

	  If unsure, say Y.

config KALLSYMS
	bool "Load all symbols for debugging/ksymoops" if EXPERT
	default y
	help
	  Say Y here to let the kernel print out symbolic crash information and
	  symbolic stack backtraces. This increases the size of the kernel
	  somewhat, as all symbols have to be loaded into the kernel image.

config KALLSYMS_ALL
	bool "Include all symbols in kallsyms"
	depends on DEBUG_KERNEL && KALLSYMS
	help
	  Normally kallsyms only contains the symbols of functions for nicer
	  OOPS messages and backtraces (i.e., symbols from the text and inittext
	  sections). This is sufficient for most cases. And only in very rare
	  cases (e.g., when a debugger is used) all symbols are required (e.g.,
	  names of variables from the data sections, etc).

	  This option makes sure that all symbols are loaded into the kernel
	  image (i.e., symbols from all sections) in cost of increased kernel
	  size (depending on the kernel configuration, it may be 300KiB or
	  something like this).

	  Say N unless you really need all symbols.

config KALLSYMS_ABSOLUTE_PERCPU
	bool
	depends on KALLSYMS
	default X86_64 && SMP

config KALLSYMS_BASE_RELATIVE
	bool
	depends on KALLSYMS
	default !IA64
	help
	  Instead of emitting them as absolute values in the native word size,
	  emit the symbol references in the kallsyms table as 32-bit entries,
	  each containing a relative value in the range [base, base + U32_MAX]
	  or, when KALLSYMS_ABSOLUTE_PERCPU is in effect, each containing either
	  an absolute value in the range [0, S32_MAX] or a relative value in the
	  range [base, base + S32_MAX], where base is the lowest relative symbol
	  address encountered in the image.

	  On 64-bit builds, this reduces the size of the address table by 50%,
	  but more importantly, it results in entries whose values are build
	  time constants, and no relocation pass is required at runtime to fix
	  up the entries based on the runtime load address of the kernel.

# end of the "standard kernel features (expert users)" menu

# syscall, maps, verifier

config BPF_LSM
	bool "LSM Instrumentation with BPF"
	depends on BPF_EVENTS
	depends on BPF_SYSCALL
	depends on SECURITY
	depends on BPF_JIT
	help
	  Enables instrumentation of the security hooks with eBPF programs for
	  implementing dynamic MAC and Audit Policies.

	  If you are unsure how to answer this question, answer N.

config BPF_SYSCALL
	bool "Enable bpf() system call"
	select BPF
	select IRQ_WORK
	select TASKS_TRACE_RCU
	default n
	help
	  Enable the bpf() system call that allows to manipulate eBPF
	  programs and maps via file descriptors.

config ARCH_WANT_DEFAULT_BPF_JIT
	bool

config BPF_JIT_ALWAYS_ON
	bool "Permanently enable BPF JIT and remove BPF interpreter"
	depends on BPF_SYSCALL && HAVE_EBPF_JIT && BPF_JIT
	help
	  Enables BPF JIT and removes BPF interpreter to avoid
	  speculative execution of BPF instructions by the interpreter

config BPF_JIT_DEFAULT_ON
	def_bool ARCH_WANT_DEFAULT_BPF_JIT || BPF_JIT_ALWAYS_ON
	depends on HAVE_EBPF_JIT && BPF_JIT

source "kernel/bpf/preload/Kconfig"

config USERFAULTFD
	bool "Enable userfaultfd() system call"
	depends on MMU
	help
	  Enable the userfaultfd() system call that allows to intercept and
	  handle page faults in userland.

config ARCH_HAS_MEMBARRIER_CALLBACKS
	bool

config ARCH_HAS_MEMBARRIER_SYNC_CORE
	bool

config RSEQ
	bool "Enable rseq() system call" if EXPERT
	default y
	depends on HAVE_RSEQ
	select MEMBARRIER
	help
	  Enable the restartable sequences system call. It provides a
	  user-space cache for the current CPU number value, which
	  speeds up getting the current CPU number from user-space,
	  as well as an ABI to speed up user-space operations on
	  per-CPU data.

	  If unsure, say Y.

config DEBUG_RSEQ
	default n
	bool "Enabled debugging of rseq() system call" if EXPERT
	depends on RSEQ && DEBUG_KERNEL
	help
	  Enable extra debugging checks for the rseq system call.

	  If unsure, say N.

config EMBEDDED
	bool "Embedded system"
	option allnoconfig_y
	select EXPERT
	help
	  This option should be enabled if compiling the kernel for
	  an embedded system so certain expert options are available
	  for configuration.

config HAVE_PERF_EVENTS
	bool
	help
	  See tools/perf/design.txt for details.

config PERF_USE_VMALLOC
	bool
	help
	  See tools/perf/design.txt for details

config PC104
	bool "PC/104 support" if EXPERT
	help
	  Expose PC/104 form factor device drivers and options available for
	  selection and configuration. Enable this option if your target
	  machine has a PC/104 bus.

menu "Kernel Performance Events And Counters"

config PERF_EVENTS
	bool "Kernel performance events and counters"
	default y if PROFILING
	depends on HAVE_PERF_EVENTS
	select IRQ_WORK
	select SRCU
	help
	  Enable kernel support for various performance events provided
	  by software and hardware.

	  Software events are supported either built-in or via the
	  use of generic tracepoints.

	  Most modern CPUs support performance events via performance
	  counter registers. These registers count the number of certain
	  types of hw events: such as instructions executed, cachemisses
	  suffered, or branches mis-predicted - without slowing down the
	  kernel or applications. These registers can also trigger interrupts
	  when a threshold number of events have passed - and can thus be
	  used to profile the code that runs on that CPU.

	  The Linux Performance Event subsystem provides an abstraction of
	  these software and hardware event capabilities, available via a
	  system call and used by the "perf" utility in tools/perf/. It
	  provides per task and per CPU counters, and it provides event
	  capabilities on top of those.

	  Say Y if unsure.

config DEBUG_PERF_USE_VMALLOC
	default n
	bool "Debug: use vmalloc to back perf mmap() buffers"
	depends on PERF_EVENTS && DEBUG_KERNEL && !PPC
	select PERF_USE_VMALLOC
	help
	  Use vmalloc memory to back perf mmap() buffers.

	  Mostly useful for debugging the vmalloc code on platforms
	  that don't require it.

	  Say N if unsure.

endmenu

config VM_EVENT_COUNTERS
	default y
	bool "Enable VM event counters for /proc/vmstat" if EXPERT
	help
	  VM event counters are needed for event counts to be shown.
	  This option allows the disabling of the VM event counters
	  on EXPERT systems.  /proc/vmstat will only show page counts
	  if VM event counters are disabled.

config SLUB_DEBUG
	default y
	bool "Enable SLUB debugging support" if EXPERT
	depends on SLUB && SYSFS
	help
	  SLUB has extensive debug support features. Disabling these can
	  result in significant savings in code size. This also disables
	  SLUB sysfs support. /sys/slab will not exist and there will be
	  no support for cache validation etc.

config SLUB_MEMCG_SYSFS_ON
	default n
	bool "Enable memcg SLUB sysfs support by default" if EXPERT
	depends on SLUB && SYSFS && MEMCG
	help
	  SLUB creates a directory under /sys/kernel/slab for each
	  allocation cache to host info and debug files. If memory
	  cgroup is enabled, each cache can have per memory cgroup
	  caches. SLUB can create the same sysfs directories for these
	  caches under /sys/kernel/slab/CACHE/cgroup but it can lead
	  to a very high number of debug files being created. This is
	  controlled by slub_memcg_sysfs boot parameter and this
	  config option determines the parameter's default value.

config COMPAT_BRK
	bool "Disable heap randomization"
	default y
	help
	  Randomizing heap placement makes heap exploits harder, but it
	  also breaks ancient binaries (including anything libc5 based).
	  This option changes the bootup default to heap randomization
	  disabled, and can be overridden at runtime by setting
	  /proc/sys/kernel/randomize_va_space to 2.

	  On non-ancient distros (post-2000 ones) N is usually a safe choice.

choice
	prompt "Choose SLAB allocator"
	default SLUB
	help
	   This option allows to select a slab allocator.

config SLAB
	bool "SLAB"
	select HAVE_HARDENED_USERCOPY_ALLOCATOR
	help
	  The regular slab allocator that is established and known to work
	  well in all environments. It organizes cache hot objects in
	  per cpu and per node queues.

config SLUB
	bool "SLUB (Unqueued Allocator)"
	select HAVE_HARDENED_USERCOPY_ALLOCATOR
	help
	   SLUB is a slab allocator that minimizes cache line usage
	   instead of managing queues of cached objects (SLAB approach).
	   Per cpu caching is realized using slabs of objects instead
	   of queues of objects. SLUB can use memory efficiently
	   and has enhanced diagnostics. SLUB is the default choice for
	   a slab allocator.

config SLOB
	depends on EXPERT
	bool "SLOB (Simple Allocator)"
	help
	   SLOB replaces the stock allocator with a drastically simpler
	   allocator. SLOB is generally more space efficient but
	   does not perform as well on large systems.

endchoice

config SLAB_MERGE_DEFAULT
	bool "Allow slab caches to be merged"
	default y
	help
	  For reduced kernel memory fragmentation, slab caches can be
	  merged when they share the same size and other characteristics.
	  This carries a risk of kernel heap overflows being able to
	  overwrite objects from merged caches (and more easily control
	  cache layout), which makes such heap attacks easier to exploit
	  by attackers. By keeping caches unmerged, these kinds of exploits
	  can usually only damage objects in the same cache. To disable
	  merging at runtime, "slab_nomerge" can be passed on the kernel
	  command line.

config SLAB_FREELIST_RANDOM
	bool "Randomize slab freelist"
	depends on SLAB || SLUB
	help
	  Randomizes the freelist order used on creating new pages. This
	  security feature reduces the predictability of the kernel slab
	  allocator against heap overflows.

config SLAB_FREELIST_HARDENED
	bool "Harden slab freelist metadata"
	depends on SLAB || SLUB
	help
	  Many kernel heap attacks try to target slab cache metadata and
	  other infrastructure. This options makes minor performance
	  sacrifices to harden the kernel slab allocator against common
	  freelist exploit methods. Some slab implementations have more
	  sanity-checking than others. This option is most effective with
	  CONFIG_SLUB.

config SHUFFLE_PAGE_ALLOCATOR
	bool "Page allocator randomization"
	default SLAB_FREELIST_RANDOM && ACPI_NUMA
	help
	  Randomization of the page allocator improves the average
	  utilization of a direct-mapped memory-side-cache. See section
	  5.2.27 Heterogeneous Memory Attribute Table (HMAT) in the ACPI
	  6.2a specification for an example of how a platform advertises
	  the presence of a memory-side-cache. There are also incidental
	  security benefits as it reduces the predictability of page
	  allocations to compliment SLAB_FREELIST_RANDOM, but the
	  default granularity of shuffling on the "MAX_ORDER - 1" i.e,
	  10th order of pages is selected based on cache utilization
	  benefits on x86.

	  While the randomization improves cache utilization it may
	  negatively impact workloads on platforms without a cache. For
	  this reason, by default, the randomization is enabled only
	  after runtime detection of a direct-mapped memory-side-cache.
	  Otherwise, the randomization may be force enabled with the
	  'page_alloc.shuffle' kernel command line parameter.

	  Say Y if unsure.

config SLUB_CPU_PARTIAL
	default y
	depends on SLUB && SMP
	bool "SLUB per cpu partial cache"
	help
	  Per cpu partial caches accelerate objects allocation and freeing
	  that is local to a processor at the price of more indeterminism
	  in the latency of the free. On overflow these caches will be cleared
	  which requires the taking of locks that may cause latency spikes.
	  Typically one would choose no for a realtime system.

config MMAP_ALLOW_UNINITIALIZED
	bool "Allow mmapped anonymous memory to be uninitialized"
	depends on EXPERT && !MMU
	default n
	help
	  Normally, and according to the Linux spec, anonymous memory obtained
	  from mmap() has its contents cleared before it is passed to
	  userspace.  Enabling this config option allows you to request that
	  mmap() skip that if it is given an MAP_UNINITIALIZED flag, thus
	  providing a huge performance boost.  If this option is not enabled,
	  then the flag will be ignored.

	  This is taken advantage of by uClibc's malloc(), and also by
	  ELF-FDPIC binfmt's brk and stack allocator.

	  Because of the obvious security issues, this option should only be
	  enabled on embedded devices where you control what is run in
	  userspace.  Since that isn't generally a problem on no-MMU systems,
	  it is normally safe to say Y here.

	  See Documentation/admin-guide/mm/nommu-mmap.rst for more information.

config SYSTEM_DATA_VERIFICATION
	def_bool n
	select SYSTEM_TRUSTED_KEYRING
	select KEYS
	select CRYPTO
	select CRYPTO_RSA
	select ASYMMETRIC_KEY_TYPE
	select ASYMMETRIC_PUBLIC_KEY_SUBTYPE
	select ASN1
	select OID_REGISTRY
	select X509_CERTIFICATE_PARSER
	select PKCS7_MESSAGE_PARSER
	help
	  Provide PKCS#7 message verification using the contents of the system
	  trusted keyring to provide public keys.  This then can be used for
	  module verification, kexec image verification and firmware blob
	  verification.

config PROFILING
	bool "Profiling support"
	help
	  Say Y here to enable the extended profiling support mechanisms used
	  by profilers such as OProfile.

#
# Place an empty function call at each tracepoint site. Can be
# dynamically changed for a probe function.
#
config TRACEPOINTS
	bool

endmenu		# General setup

source "arch/Kconfig"

config RT_MUTEXES
	bool

config BASE_SMALL
	int
	default 0 if BASE_FULL
	default 1 if !BASE_FULL

config MODULE_SIG_FORMAT
	def_bool n
	select SYSTEM_DATA_VERIFICATION

menuconfig MODULES
	bool "Enable loadable module support"
	option modules
	help
	  Kernel modules are small pieces of compiled code which can
	  be inserted in the running kernel, rather than being
	  permanently built into the kernel.  You use the "modprobe"
	  tool to add (and sometimes remove) them.  If you say Y here,
	  many parts of the kernel can be built as modules (by
	  answering M instead of Y where indicated): this is most
	  useful for infrequently used options which are not required
	  for booting.  For more information, see the man pages for
	  modprobe, lsmod, modinfo, insmod and rmmod.

	  If you say Y here, you will need to run "make
	  modules_install" to put the modules under /lib/modules/
	  where modprobe can find them (you may need to be root to do
	  this).

	  If unsure, say Y.

if MODULES

config MODULE_FORCE_LOAD
	bool "Forced module loading"
	default n
	help
	  Allow loading of modules without version information (ie. modprobe
	  --force).  Forced module loading sets the 'F' (forced) taint flag and
	  is usually a really bad idea.

config MODULE_UNLOAD
	bool "Module unloading"
	help
	  Without this option you will not be able to unload any
	  modules (note that some modules may not be unloadable
	  anyway), which makes your kernel smaller, faster
	  and simpler.  If unsure, say Y.

config MODULE_FORCE_UNLOAD
	bool "Forced module unloading"
	depends on MODULE_UNLOAD
	help
	  This option allows you to force a module to unload, even if the
	  kernel believes it is unsafe: the kernel will remove the module
	  without waiting for anyone to stop using it (using the -f option to
	  rmmod).  This is mainly for kernel developers and desperate users.
	  If unsure, say N.

config MODVERSIONS
	bool "Module versioning support"
	help
	  Usually, you have to use modules compiled with your kernel.
	  Saying Y here makes it sometimes possible to use modules
	  compiled for different kernels, by adding enough information
	  to the modules to (hopefully) spot any changes which would
	  make them incompatible with the kernel you are running.  If
	  unsure, say N.

config ASM_MODVERSIONS
	bool
	default HAVE_ASM_MODVERSIONS && MODVERSIONS
	help
	  This enables module versioning for exported symbols also from
	  assembly. This can be enabled only when the target architecture
	  supports it.

config MODULE_REL_CRCS
	bool
	depends on MODVERSIONS

config MODULE_SRCVERSION_ALL
	bool "Source checksum for all modules"
	help
	  Modules which contain a MODULE_VERSION get an extra "srcversion"
	  field inserted into their modinfo section, which contains a
    	  sum of the source files which made it.  This helps maintainers
	  see exactly which source was used to build a module (since
	  others sometimes change the module source without updating
	  the version).  With this option, such a "srcversion" field
	  will be created for all modules.  If unsure, say N.

config MODULE_SIG
	bool "Module signature verification"
	select MODULE_SIG_FORMAT
	help
	  Check modules for valid signatures upon load: the signature
	  is simply appended to the module. For more information see
	  <file:Documentation/admin-guide/module-signing.rst>.

	  Note that this option adds the OpenSSL development packages as a
	  kernel build dependency so that the signing tool can use its crypto
	  library.

	  You should enable this option if you wish to use either
	  CONFIG_SECURITY_LOCKDOWN_LSM or lockdown functionality imposed via
	  another LSM - otherwise unsigned modules will be loadable regardless
	  of the lockdown policy.

	  !!!WARNING!!!  If you enable this option, you MUST make sure that the
	  module DOES NOT get stripped after being signed.  This includes the
	  debuginfo strip done by some packagers (such as rpmbuild) and
	  inclusion into an initramfs that wants the module size reduced.

config MODULE_SIG_FORCE
	bool "Require modules to be validly signed"
	depends on MODULE_SIG
	help
	  Reject unsigned modules or signed modules for which we don't have a
	  key.  Without this, such modules will simply taint the kernel.

config MODULE_SIG_ALL
	bool "Automatically sign all modules"
	default y
	depends on MODULE_SIG
	help
	  Sign all modules during make modules_install. Without this option,
	  modules must be signed manually, using the scripts/sign-file tool.

comment "Do not forget to sign required modules with scripts/sign-file"
	depends on MODULE_SIG_FORCE && !MODULE_SIG_ALL

choice
	prompt "Which hash algorithm should modules be signed with?"
	depends on MODULE_SIG
	help
	  This determines which sort of hashing algorithm will be used during
	  signature generation.  This algorithm _must_ be built into the kernel
	  directly so that signature verification can take place.  It is not
	  possible to load a signed module containing the algorithm to check
	  the signature on that module.

config MODULE_SIG_SHA1
	bool "Sign modules with SHA-1"
	select CRYPTO_SHA1

config MODULE_SIG_SHA224
	bool "Sign modules with SHA-224"
	select CRYPTO_SHA256

config MODULE_SIG_SHA256
	bool "Sign modules with SHA-256"
	select CRYPTO_SHA256

config MODULE_SIG_SHA384
	bool "Sign modules with SHA-384"
	select CRYPTO_SHA512

config MODULE_SIG_SHA512
	bool "Sign modules with SHA-512"
	select CRYPTO_SHA512

endchoice

config MODULE_SIG_HASH
	string
	depends on MODULE_SIG
	default "sha1" if MODULE_SIG_SHA1
	default "sha224" if MODULE_SIG_SHA224
	default "sha256" if MODULE_SIG_SHA256
	default "sha384" if MODULE_SIG_SHA384
	default "sha512" if MODULE_SIG_SHA512

config MODULE_COMPRESS
	bool "Compress modules on installation"
	help

	  Compresses kernel modules when 'make modules_install' is run; gzip or
	  xz depending on "Compression algorithm" below.

	  module-init-tools MAY support gzip, and kmod MAY support gzip and xz.

	  Out-of-tree kernel modules installed using Kbuild will also be
	  compressed upon installation.

	  Note: for modules inside an initrd or initramfs, it's more efficient
	  to compress the whole initrd or initramfs instead.

	  Note: This is fully compatible with signed modules.

	  If in doubt, say N.

choice
	prompt "Compression algorithm"
	depends on MODULE_COMPRESS
	default MODULE_COMPRESS_GZIP
	help
	  This determines which sort of compression will be used during
	  'make modules_install'.

	  GZIP (default) and XZ are supported.

config MODULE_COMPRESS_GZIP
	bool "GZIP"

config MODULE_COMPRESS_XZ
	bool "XZ"

endchoice

config MODULE_ALLOW_MISSING_NAMESPACE_IMPORTS
	bool "Allow loading of modules with missing namespace imports"
	help
	  Symbols exported with EXPORT_SYMBOL_NS*() are considered exported in
	  a namespace. A module that makes use of a symbol exported with such a
	  namespace is required to import the namespace via MODULE_IMPORT_NS().
	  There is no technical reason to enforce correct namespace imports,
	  but it creates consistency between symbols defining namespaces and
	  users importing namespaces they make use of. This option relaxes this
	  requirement and lifts the enforcement when loading a module.

	  If unsure, say N.

config UNUSED_SYMBOLS
	bool "Enable unused/obsolete exported symbols"
	default y if X86
	help
	  Unused but exported symbols make the kernel needlessly bigger.  For
	  that reason most of these unused exports will soon be removed.  This
	  option is provided temporarily to provide a transition period in case
	  some external kernel module needs one of these symbols anyway. If you
	  encounter such a case in your module, consider if you are actually
	  using the right API.  (rationale: since nobody in the kernel is using
	  this in a module, there is a pretty good chance it's actually the
	  wrong interface to use).  If you really need the symbol, please send a
	  mail to the linux kernel mailing list mentioning the symbol and why
	  you really need it, and what the merge plan to the mainline kernel for
	  your module is.

config TRIM_UNUSED_KSYMS
	bool "Trim unused exported kernel symbols"
	depends on !UNUSED_SYMBOLS
	help
	  The kernel and some modules make many symbols available for
	  other modules to use via EXPORT_SYMBOL() and variants. Depending
	  on the set of modules being selected in your kernel configuration,
	  many of those exported symbols might never be used.

	  This option allows for unused exported symbols to be dropped from
	  the build. In turn, this provides the compiler more opportunities
	  (especially when using LTO) for optimizing the code and reducing
	  binary size.  This might have some security advantages as well.

	  If unsure, or if you need to build out-of-tree modules, say N.

config UNUSED_KSYMS_WHITELIST
	string "Whitelist of symbols to keep in ksymtab"
	depends on TRIM_UNUSED_KSYMS
	help
	  By default, all unused exported symbols will be un-exported from the
	  build when TRIM_UNUSED_KSYMS is selected.

	  UNUSED_KSYMS_WHITELIST allows to whitelist symbols that must be kept
	  exported at all times, even in absence of in-tree users. The value to
	  set here is the path to a text file containing the list of symbols,
	  one per line. The path can be absolute, or relative to the kernel
	  source tree.

endif # MODULES

config MODULES_TREE_LOOKUP
	def_bool y
	depends on PERF_EVENTS || TRACING

config INIT_ALL_POSSIBLE
	bool
	help
	  Back when each arch used to define their own cpu_online_mask and
	  cpu_possible_mask, some of them chose to initialize cpu_possible_mask
	  with all 1s, and others with all 0s.  When they were centralised,
	  it was better to provide this option than to break all the archs
	  and have several arch maintainers pursuing me down dark alleys.

source "block/Kconfig"

config PREEMPT_NOTIFIERS
	bool

config PADATA
	depends on SMP
	bool

config ASN1
	tristate
	help
	  Build a simple ASN.1 grammar compiler that produces a bytecode output
	  that can be interpreted by the ASN.1 stream decoder and used to
	  inform it as to what tags are to be expected in a stream and what
	  functions to call on what tags.

source "kernel/Kconfig.locks"

config ARCH_HAS_NON_OVERLAPPING_ADDRESS_SPACE
	bool

config ARCH_HAS_SYNC_CORE_BEFORE_USERMODE
	bool

# It may be useful for an architecture to override the definitions of the
# SYSCALL_DEFINE() and __SYSCALL_DEFINEx() macros in <linux/syscalls.h>
# and the COMPAT_ variants in <linux/compat.h>, in particular to use a
# different calling convention for syscalls. They can also override the
# macros for not-implemented syscalls in kernel/sys_ni.c and
# kernel/time/posix-stubs.c. All these overrides need to be available in
# <asm/syscall_wrapper.h>.
config ARCH_HAS_SYSCALL_WRAPPER
	def_bool n<|MERGE_RESOLUTION|>--- conflicted
+++ resolved
@@ -47,7 +47,10 @@
 	int
 	default $(shell,$(srctree)/scripts/clang-version.sh $(CC))
 
-<<<<<<< HEAD
+config LLD_VERSION
+	int
+	default $(shell,$(srctree)/scripts/lld-version.sh $(LD))
+
 config HAS_RUST
 	def_bool $(success,$(RUSTC) --version && $(CARGO) --version)
 
@@ -60,11 +63,6 @@
 	depends on HAS_RUST
 	int
 	default $(shell,$(srctree)/scripts/rust-version.sh $(CARGO))
-=======
-config LLD_VERSION
-	int
-	default $(shell,$(srctree)/scripts/lld-version.sh $(LD))
->>>>>>> 2c85ebc5
 
 config CC_CAN_LINK
 	bool
